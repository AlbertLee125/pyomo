#  ___________________________________________________________________________
#
#  Pyomo: Python Optimization Modeling Objects
#  Copyright (c) 2008-2022
#  National Technology and Engineering Solutions of Sandia, LLC
#  Under the terms of Contract DE-NA0003525 with National Technology and
#  Engineering Solutions of Sandia, LLC, the U.S. Government retains certain
#  rights in this software.
#  This software is distributed under the 3-clause BSD License.
#  ___________________________________________________________________________
"""
The cyipopt_solver module includes two solvers that call CyIpopt. One,
CyIpoptSolver, is a solver that operates on a CyIpoptProblemInterface
(such as CyIpoptNLP). The other, PyomoCyIpoptSolver, operates directly on a
Pyomo model.

"""
import io
import sys
import logging
import os
import abc

from pyomo.common.deprecation import relocated_module_attribute
from pyomo.common.dependencies import attempt_import, numpy as np, numpy_available
from pyomo.common.tee import redirect_fd, TeeStream

# Because pynumero.interfaces requires numpy, we will leverage deferred
# imports here so that the solver can be registered even when numpy is
# not available.
pyomo_nlp = attempt_import("pyomo.contrib.pynumero.interfaces.pyomo_nlp")[0]
pyomo_grey_box = attempt_import("pyomo.contrib.pynumero.interfaces.pyomo_grey_box_nlp")[
    0
]
egb = attempt_import("pyomo.contrib.pynumero.interfaces.external_grey_box")[0]

# Defer this import so that importing this module (PyomoCyIpoptSolver in
# particular) does not rely on an attempted cyipopt import.
cyipopt_interface, _ = attempt_import(
    "pyomo.contrib.pynumero.interfaces.cyipopt_interface"
)

# These attributes should no longer be imported from this module. These
# deprecation paths provide a deferred import to these attributes so (a) they
# can still be used until these paths are removed, and (b) the imports are not
# triggered when this module is imported.
relocated_module_attribute(
    "cyipopt_available",
    "pyomo.contrib.pynumero.interfaces.cyipopt_interface.cyipopt_available",
    "6.5.1.dev0",
)
relocated_module_attribute(
    "CyIpoptProblemInterface",
    "pyomo.contrib.pynumero.interfaces.cyipopt_interface.CyIpoptProblemInterface",
    "6.5.1.dev0",
)
relocated_module_attribute(
    "CyIpoptNLP",
    "pyomo.contrib.pynumero.interfaces.cyipopt_interface.CyIpoptNLP",
    "6.5.1.dev0",
)

from pyomo.common.config import ConfigBlock, ConfigValue
from pyomo.common.timing import TicTocTimer
from pyomo.core.base import Block, Objective, minimize
from pyomo.opt import SolverStatus, SolverResults, TerminationCondition, ProblemSense
from pyomo.opt.results.solution import Solution

logger = logging.getLogger(__name__)

# This maps the cyipopt STATUS_MESSAGES back to string representations
# of the Ipopt ApplicationReturnStatus enum
_cyipopt_status_enum = [
    "Solve_Succeeded",
    (
        b"Algorithm terminated successfully at a locally "
        b"optimal point, satisfying the convergence tolerances "
        b"(can be specified by options)."
    ),
    "Solved_To_Acceptable_Level",
    (
        b"Algorithm stopped at a point that was "
        b'converged, not to "desired" tolerances, '
        b'but to "acceptable" tolerances (see the '
        b"acceptable-... options)."
    ),
    "Infeasible_Problem_Detected",
    (
        b"Algorithm converged to a point of local "
        b"infeasibility. Problem may be "
        b"infeasible."
    ),
    "Search_Direction_Becomes_Too_Small",
    (b"Algorithm proceeds with very little progress."),
    "Diverging_Iterates",
    b"It seems that the iterates diverge.",
    "User_Requested_Stop",
    (
        b"The user call-back function intermediate_callback "
        b"(see Section 3.3.4 in the documentation) returned "
        b"false, i.e., the user code requested a premature "
        b"termination of the optimization."
    ),
    "Feasible_Point_Found",
    b"Feasible point for square problem found.",
    "Maximum_Iterations_Exceeded",
    (b"Maximum number of iterations exceeded (can be specified by an option)."),
    "Restoration_Failed",
    (b"Restoration phase failed, algorithm doesn't know how to proceed."),
    "Error_In_Step_Computation",
    (
        b"An unrecoverable error occurred while Ipopt "
        b"tried to compute the search direction."
    ),
    "Maximum_CpuTime_Exceeded",
    b"Maximum CPU time exceeded.",
    "Not_Enough_Degrees_Of_Freedom",
    b"Problem has too few degrees of freedom.",
    "Invalid_Problem_Definition",
    b"Invalid problem definition.",
    "Invalid_Option",
    b"Invalid option encountered.",
    "Invalid_Number_Detected",
    (
        b"Algorithm received an invalid number (such as "
        b"NaN or Inf) from the NLP; see also option "
        b"check_derivatives_for_naninf."
    ),
    # Note that the concluding "." was missing before cyipopt 1.0.3
    "Invalid_Number_Detected",
    (
        b"Algorithm received an invalid number (such as "
        b"NaN or Inf) from the NLP; see also option "
        b"check_derivatives_for_naninf"
    ),
    "Unrecoverable_Exception",
    b"Some uncaught Ipopt exception encountered.",
    "NonIpopt_Exception_Thrown",
    b"Unknown Exception caught in Ipopt.",
    # Note that the concluding "." was missing before cyipopt 1.0.3
    "NonIpopt_Exception_Thrown",
    b"Unknown Exception caught in Ipopt",
    "Insufficient_Memory",
    b"Not enough memory.",
    "Internal_Error",
    (
        b"An unknown internal error occurred. Please contact "
        b"the Ipopt authors through the mailing list."
    ),
]
_cyipopt_status_enum = {
    _cyipopt_status_enum[i + 1]: _cyipopt_status_enum[i]
    for i in range(0, len(_cyipopt_status_enum), 2)
}

# This maps Ipopt ApplicationReturnStatus enum strings to an appropriate
# Pyomo TerminationCondition
_ipopt_term_cond = {
    "Solve_Succeeded": TerminationCondition.optimal,
    "Solved_To_Acceptable_Level": TerminationCondition.feasible,
    "Infeasible_Problem_Detected": TerminationCondition.infeasible,
    "Search_Direction_Becomes_Too_Small": TerminationCondition.minStepLength,
    "Diverging_Iterates": TerminationCondition.unbounded,
    "User_Requested_Stop": TerminationCondition.userInterrupt,
    "Feasible_Point_Found": TerminationCondition.feasible,
    "Maximum_Iterations_Exceeded": TerminationCondition.maxIterations,
    "Restoration_Failed": TerminationCondition.noSolution,
    "Error_In_Step_Computation": TerminationCondition.solverFailure,
    "Maximum_CpuTime_Exceeded": TerminationCondition.maxTimeLimit,
    "Not_Enough_Degrees_Of_Freedom": TerminationCondition.invalidProblem,
    "Invalid_Problem_Definition": TerminationCondition.invalidProblem,
    "Invalid_Option": TerminationCondition.error,
    "Invalid_Number_Detected": TerminationCondition.internalSolverError,
    "Unrecoverable_Exception": TerminationCondition.internalSolverError,
    "NonIpopt_Exception_Thrown": TerminationCondition.error,
    "Insufficient_Memory": TerminationCondition.resourceInterrupt,
    "Internal_Error": TerminationCondition.internalSolverError,
}


class CyIpoptSolver(object):
    def __init__(self, problem_interface, options=None):
        """Create an instance of the CyIpoptSolver. You must
        provide a problem_interface that corresponds to
        the abstract class CyIpoptProblemInterface
        options can be provided as a dictionary of key value
        pairs
        """
        self._problem = problem_interface

        self._options = options
        if options is not None:
            assert isinstance(options, dict)
        else:
            self._options = dict()

    def solve(self, x0=None, tee=False):
        if x0 is None:
            x0 = self._problem.x_init()
        xstart = x0
        cyipopt_solver = self._problem

        # check if we need scaling
        obj_scaling, x_scaling, g_scaling = self._problem.scaling_factors()
        if any(_ is not None for _ in (obj_scaling, x_scaling, g_scaling)):
            # need to set scaling factors
            if obj_scaling is None:
                obj_scaling = 1.0
            if x_scaling is None:
                x_scaling = np.ones(nx)
            if g_scaling is None:
                g_scaling = np.ones(ng)
            try:
                set_scaling = cyipopt_solver.set_problem_scaling
            except AttributeError:
                # Fall back to pre-1.0.0 API
                set_scaling = cyipopt_solver.setProblemScaling
            set_scaling(obj_scaling, x_scaling, g_scaling)

        # add options
        try:
            add_option = cyipopt_solver.add_option
        except AttributeError:
            # Fall back to pre-1.0.0 API
            add_option = cyipopt_solver.addOption
        for k, v in self._options.items():
            add_option(k, v)

        # We preemptively set up the TeeStream, even if we aren't
        # going to use it: the implementation is such that the
        # context manager does nothing (i.e., doesn't start up any
        # processing threads) until after a client accesses
        # STDOUT/STDERR
        with TeeStream(sys.stdout) as _teeStream:
            if tee:
                try:
                    fd = sys.stdout.fileno()
                except (io.UnsupportedOperation, AttributeError):
                    # If sys,stdout doesn't have a valid fileno,
                    # then create one using the TeeStream
                    fd = _teeStream.STDOUT.fileno()
            else:
                fd = None
            with redirect_fd(fd=1, output=fd, synchronize=False):
                x, info = cyipopt_solver.solve(xstart)

        return x, info


def _numpy_vector(val):
    ans = np.array(val, np.float64)
    if len(ans.shape) != 1:
        raise ValueError(
            "expected a vector, but received a matrix with shape %s" % (ans.shape,)
        )
    return ans


class PyomoCyIpoptSolver(object):
    CONFIG = ConfigBlock("cyipopt")
    CONFIG.declare(
        "tee",
        ConfigValue(
            default=False, domain=bool, description="Stream solver output to console"
        ),
    )
    CONFIG.declare(
        "load_solutions",
        ConfigValue(
            default=True,
            domain=bool,
            description="Store the final solution into the original Pyomo model",
        ),
    )
    CONFIG.declare(
        "return_nlp",
        ConfigValue(
            default=False,
            domain=bool,
            description="Return the results object and the underlying nlp"
            " NLP object from the solve call.",
        ),
    )
    CONFIG.declare("options", ConfigBlock(implicit=True))
    CONFIG.declare(
        "intermediate_callback",
        ConfigValue(
            default=None,
            description="Set the function that will be called each iteration.",
        ),
    )

    def __init__(self, **kwds):
        """Create an instance of the CyIpoptSolver. You must
        provide a problem_interface that corresponds to
        the abstract class CyIpoptProblemInterface

        options can be provided as a dictionary of key value
        pairs
        """
        self.config = self.CONFIG(kwds)

    def _set_model(self, model):
        self._model = model

    def available(self, exception_flag=False):
        return bool(numpy_available and cyipopt_interface.cyipopt_available)

    def license_is_valid(self):
        return True

    def version(self):
        return tuple(int(_) for _ in cyipopt.__version__.split("."))

    def solve(self, model, **kwds):
        config = self.config(kwds, preserve_implicit=True)

        if not isinstance(model, Block):
            raise ValueError(
                "PyomoCyIpoptSolver.solve(model): model must be a Pyomo Block"
            )

        # If this is a Pyomo model / block, then we need to create
        # the appropriate PyomoNLP, then wrap it in a CyIpoptNLP
        grey_box_blocks = list(
            model.component_data_objects(egb.ExternalGreyBoxBlock, active=True)
        )
        if grey_box_blocks:
            # nlp = pyomo_nlp.PyomoGreyBoxNLP(model)
            nlp = pyomo_grey_box.PyomoNLPWithGreyBoxBlocks(model)
        else:
            nlp = pyomo_nlp.PyomoNLP(model)

        problem = cyipopt_interface.CyIpoptNLP(
            nlp, intermediate_callback=config.intermediate_callback
        )
        ng = len(problem.g_lb())
        nx = len(problem.x_lb())
        cyipopt_solver = problem

        # check if we need scaling
        obj_scaling, x_scaling, g_scaling = problem.scaling_factors()
        if any(_ is not None for _ in (obj_scaling, x_scaling, g_scaling)):
            # need to set scaling factors
            if obj_scaling is None:
                obj_scaling = 1.0
            if x_scaling is None:
                x_scaling = np.ones(nx)
            if g_scaling is None:
                g_scaling = np.ones(ng)
            try:
                set_scaling = cyipopt_solver.set_problem_scaling
            except AttributeError:
                # Fall back to pre-1.0.0 API
                set_scaling = cyipopt_solver.setProblemScaling
            set_scaling(obj_scaling, x_scaling, g_scaling)

        # add options
        try:
            add_option = cyipopt_solver.add_option
        except AttributeError:
            # Fall back to pre-1.0.0 API
            add_option = cyipopt_solver.addOption
        for k, v in config.options.items():
            add_option(k, v)

        timer = TicTocTimer()
        try:
            # We preemptively set up the TeeStream, even if we aren't
            # going to use it: the implementation is such that the
            # context manager does nothing (i.e., doesn't start up any
            # processing threads) until after a client accesses
            # STDOUT/STDERR
            with TeeStream(sys.stdout) as _teeStream:
                if config.tee:
                    try:
                        fd = sys.stdout.fileno()
                    except (io.UnsupportedOperation, AttributeError):
                        # If sys,stdout doesn't have a valid fileno,
                        # then create one using the TeeStream
                        fd = _teeStream.STDOUT.fileno()
                else:
                    fd = None
                with redirect_fd(fd=1, output=fd, synchronize=False):
                    x, info = cyipopt_solver.solve(problem.x_init())
            solverStatus = SolverStatus.ok
        except:
            msg = "Exception encountered during cyipopt solve:"
            logger.error(msg, exc_info=sys.exc_info())
            solverStatus = SolverStatus.unknown
            raise

        wall_time = timer.toc(None)

        results = SolverResults()

        if config.load_solutions:
            nlp.set_primals(x)
            nlp.set_duals(info["mult_g"])
            nlp.load_state_into_pyomo(
                bound_multipliers=(info["mult_x_L"], info["mult_x_U"])
            )
        else:
            soln = Solution()
            sm = nlp.symbol_map
            soln.variable.update(
<<<<<<< HEAD
                (sm.getSymbol(i), {'Value': j, 'ipopt_zL_out': zl, 'ipopt_zU_out': zu})
                for i, j, zl, zu in zip(
                    nlp.get_pyomo_variables(), x, info['mult_x_L'], info['mult_x_U']
                )
            )
            soln.constraint.update(
                (sm.getSymbol(i), {'Dual': j}) for i, j in zip(nlp.get_pyomo_constraints(), info['mult_g'])
=======
                (i, {"Value": j, "ipopt_zL_out": zl, "ipopt_zU_out": zu})
                for i, j, zl, zu in zip(
                    nlp.variable_names(), x, info["mult_x_L"], info["mult_x_U"]
                )
            )
            soln.constraint.update(
                (i, {"Dual": j}) for i, j in zip(nlp.constraint_names(), info["mult_g"])
>>>>>>> b2101fd3
            )
            model.solutions.add_symbol_map(sm)
            results._smap_id = id(sm)
            results.solution.insert(soln)

        results.problem.name = model.name
        obj = next(model.component_data_objects(Objective, active=True))
        if obj.sense == minimize:
            results.problem.sense = ProblemSense.minimize
            results.problem.upper_bound = info["obj_val"]
        else:
            results.problem.sense = ProblemSense.maximize
            results.problem.lower_bound = info["obj_val"]
        results.problem.number_of_objectives = 1
        results.problem.number_of_constraints = ng
        results.problem.number_of_variables = nx
        results.problem.number_of_binary_variables = 0
        results.problem.number_of_integer_variables = 0
        results.problem.number_of_continuous_variables = nx
        # TODO: results.problem.number_of_nonzeros

        results.solver.name = "cyipopt"
        results.solver.return_code = info["status"]
        results.solver.message = info["status_msg"]
        results.solver.wallclock_time = wall_time
        status_enum = _cyipopt_status_enum[info["status_msg"]]
        results.solver.termination_condition = _ipopt_term_cond[status_enum]
        results.solver.status = TerminationCondition.to_solver_status(
            results.solver.termination_condition
        )

        problem.close()

        if config.return_nlp:
            return results, nlp

        return results

    #
    # Support "with" statements.
    #
    def __enter__(self):
        return self

    def __exit__(self, t, v, traceback):
        pass<|MERGE_RESOLUTION|>--- conflicted
+++ resolved
@@ -404,7 +404,6 @@
             soln = Solution()
             sm = nlp.symbol_map
             soln.variable.update(
-<<<<<<< HEAD
                 (sm.getSymbol(i), {'Value': j, 'ipopt_zL_out': zl, 'ipopt_zU_out': zu})
                 for i, j, zl, zu in zip(
                     nlp.get_pyomo_variables(), x, info['mult_x_L'], info['mult_x_U']
@@ -412,15 +411,6 @@
             )
             soln.constraint.update(
                 (sm.getSymbol(i), {'Dual': j}) for i, j in zip(nlp.get_pyomo_constraints(), info['mult_g'])
-=======
-                (i, {"Value": j, "ipopt_zL_out": zl, "ipopt_zU_out": zu})
-                for i, j, zl, zu in zip(
-                    nlp.variable_names(), x, info["mult_x_L"], info["mult_x_U"]
-                )
-            )
-            soln.constraint.update(
-                (i, {"Dual": j}) for i, j in zip(nlp.constraint_names(), info["mult_g"])
->>>>>>> b2101fd3
             )
             model.solutions.add_symbol_map(sm)
             results._smap_id = id(sm)
