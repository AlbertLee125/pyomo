'''
Utility functions for the PyROS solver
'''
import copy
from enum import Enum, auto
from pyomo.common.collections import ComponentSet
from pyomo.common.modeling import unique_component_name
from pyomo.core.base import (
    Constraint,
    Var,
    ConstraintList,
    Objective,
    minimize,
    Expression,
    ConcreteModel,
    maximize,
    Block,
    Param,
)
from pyomo.core.base.var import IndexedVar
from pyomo.core.base.set_types import Reals
from pyomo.opt import TerminationCondition as tc
from pyomo.core.expr import value
from pyomo.core.expr import current as EXPR
from pyomo.core.expr.numeric_expr import NPV_MaxExpression, NPV_MinExpression
from pyomo.repn.standard_repn import generate_standard_repn
from pyomo.core.expr.visitor import (
    identify_variables,
    identify_mutable_parameters,
    replace_expressions,
)
from pyomo.common.dependencies import scipy as sp
from pyomo.core.expr.numvalue import native_types
from pyomo.util.vars_from_expressions import get_vars_from_components
from pyomo.core.expr.numeric_expr import SumExpression
from pyomo.environ import SolverFactory

import itertools as it
import timeit
from contextlib import contextmanager
import logging
from pprint import pprint
import math


# Tolerances used in the code
PARAM_IS_CERTAIN_REL_TOL = 1e-4
PARAM_IS_CERTAIN_ABS_TOL = 0
COEFF_MATCH_REL_TOL = 1e-6
COEFF_MATCH_ABS_TOL = 0
ABS_CON_CHECK_FEAS_TOL = 1e-5
TIC_TOC_SOLVE_TIME_ATTR = "pyros_tic_toc_time"


'''Code borrowed from gdpopt: time_code, get_main_ellapsed_time, a_logger.'''


@contextmanager
def time_code(timing_data_obj, code_block_name, is_main_timer=False):
    """Starts timer at entry, stores elapsed time at exit

    If `is_main_timer=True`, the start time is stored in the timing_data_obj,
    allowing calculation of total elapsed time 'on the fly' (e.g. to enforce
    a time limit) using `get_main_elapsed_time(timing_data_obj)`.
    """
    start_time = timeit.default_timer()
    if is_main_timer:
        timing_data_obj.main_timer_start_time = start_time
    yield
    elapsed_time = timeit.default_timer() - start_time
    prev_time = timing_data_obj.get(code_block_name, 0)
    timing_data_obj[code_block_name] = prev_time + elapsed_time


def get_main_elapsed_time(timing_data_obj):
    """Returns the time since entering the main `time_code` context"""
    current_time = timeit.default_timer()
    try:
        return current_time - timing_data_obj.main_timer_start_time
    except AttributeError as e:
        if 'main_timer_start_time' in str(e):
            raise AttributeError(
                "You need to be in a 'time_code' context to use `get_main_elapsed_time()`."
            )


def adjust_solver_time_settings(timing_data_obj, solver, config):
    """
    Adjust solver max time setting based on current PyROS elapsed
    time.

    Parameters
    ----------
    timing_data_obj : Bunch
        PyROS timekeeper.
    solver : solver type
        Solver for which to adjust the max time setting.
    config : ConfigDict
        PyROS solver config.

    Returns
    -------
    original_max_time_setting : float or None
        If IPOPT or BARON is used, a float is returned.
        If GAMS is used, the ``options.add_options`` attribute
        of ``solver`` is returned.
        Otherwise, None is returned.
    custom_setting_present : bool or None
        If IPOPT or BARON is used, True if the max time is
        specified, False otherwise.
        If GAMS is used, True if the attribute ``options.add_options``
        is not None, False otherwise.
        If ``config.time_limit`` is None, then None is returned.

    Note
    ----
    (1) Adjustment only supported for GAMS, BARON, and IPOPT
        interfaces. This routine can be generalized to other solvers
        after a generic interface to the time limit setting
        is introduced.
    (2) For IPOPT, and probably also BARON, the CPU time limit
        rather than the wallclock time limit, is adjusted, as
        no interface to wallclock limit available.
        For this reason, extra 30s is added to time remaining
        for subsolver time limit.
        (The extra 30s is large enough to ensure solver
        elapsed time is not beneath elapsed time - user time limit,
        but not so large as to overshoot the user-specified time limit
        by an inordinate margin.)
    """
    if config.time_limit is not None:
        time_remaining = config.time_limit - get_main_elapsed_time(timing_data_obj)
        if isinstance(solver, type(SolverFactory("gams", solver_io="shell"))):
            original_max_time_setting = solver.options["add_options"]
            custom_setting_present = "add_options" in solver.options

            # adjust GAMS solver time
            reslim_str = f"option reslim={max(30, 30 + time_remaining)};"
            if isinstance(solver.options["add_options"], list):
                solver.options["add_options"].append(reslim_str)
            else:
                solver.options["add_options"] = [reslim_str]
        else:
            # determine name of option to adjust
            if isinstance(solver, SolverFactory.get_class("baron")):
                options_key = "MaxTime"
            elif isinstance(solver, SolverFactory.get_class("ipopt")):
                options_key = "max_cpu_time"
            else:
                options_key = None

            if options_key is not None:
                custom_setting_present = options_key in solver.options
                original_max_time_setting = solver.options[options_key]

                # ensure positive value assigned to avoid application error
                solver.options[options_key] = max(30, 30 + time_remaining)
            else:
                custom_setting_present = False
                original_max_time_setting = None
                config.progress_logger.warning(
                    "Subproblem time limit setting not adjusted for "
                    f"subsolver of type:\n    {type(solver)}.\n"
                    "    PyROS time limit may not be honored "
                )

        return original_max_time_setting, custom_setting_present
    else:
        return None, None


def revert_solver_max_time_adjustment(
    solver, original_max_time_setting, custom_setting_present, config
):
    """
    Revert solver `options` attribute to its state prior to a
    time limit adjustment performed via
    the routine `adjust_solver_time_settings`.

    Parameters
    ----------
    solver : solver type
        Solver of interest.
    original_max_time_setting : float, list, or None
        Original solver settings. Type depends on the
        solver type.
    custom_setting_present : bool or None
        Was the max time, or other custom solver settings,
        specified prior to the adjustment?
        Can be None if ``config.time_limit`` is None.
    config : ConfigDict
        PyROS solver config.
    """
    if config.time_limit is not None:
        assert isinstance(custom_setting_present, bool)

        # determine name of option to adjust
        if isinstance(solver, type(SolverFactory("gams", solver_io="shell"))):
            options_key = "add_options"
        elif isinstance(solver, SolverFactory.get_class("baron")):
            options_key = "MaxTime"
        elif isinstance(solver, SolverFactory.get_class("ipopt")):
            options_key = "max_cpu_time"
        else:
            options_key = None

        if options_key is not None:
            if custom_setting_present:
                # restore original setting
                solver.options[options_key] = original_max_time_setting

                # if GAMS solver used, need to remove the last entry
                # of 'add_options', which contains the max time setting
                # added by PyROS
                if isinstance(solver, type(SolverFactory("gams", solver_io="shell"))):
                    solver.options[options_key].pop()
            else:
                # remove the max time specification introduced.
                # All lines are needed here to completely remove the option
                # from access through getattr and dictionary reference.
                delattr(solver.options, options_key)
                if options_key in solver.options.keys():
                    del solver.options[options_key]


def a_logger(str_or_logger):
    """Returns a logger when passed either a logger name or logger object."""
    if isinstance(str_or_logger, logging.Logger):
        return str_or_logger
    else:
        return logging.getLogger(str_or_logger)


def ValidEnum(enum_class):
    '''
    Python 3 dependent format string
    '''

    def fcn(obj):
        if obj not in enum_class:
            raise ValueError(
                "Expected an {0} object, "
                "instead recieved {1}".format(
                    enum_class.__name__, obj.__class__.__name__
                )
            )
        return obj

    return fcn


class pyrosTerminationCondition(Enum):
    """Enumeration of all possible PyROS termination conditions."""

    robust_feasible = 0
    """Final solution is robust feasible."""

    robust_optimal = 1
    """Final solution is robust optimal."""

    robust_infeasible = 2
    """Problem is robust infeasible."""

    max_iter = 3
    """Maximum number of GRCS iteration reached."""

    subsolver_error = 4
    """Subsolver(s) provided could not solve a subproblem to
    an acceptable termination status."""

    time_out = 5
    """Maximum allowable time exceeded."""


class SeparationStrategy(Enum):
    all_violations = auto()
    max_violation = auto()


class SolveMethod(Enum):
    local_solve = auto()
    global_solve = auto()


class ObjectiveType(Enum):
    worst_case = auto()
    nominal = auto()


def recast_to_min_obj(model, obj):
    """
    Recast model objective to a minimization objective, as necessary.

    Parameters
    ----------
    model : ConcreteModel
        Model of interest.
    obj : ScalarObjective
        Objective of interest.
    """
    if obj.sense is not minimize:
        if isinstance(obj.expr, SumExpression):
            # ensure additive terms in objective
            # are split in accordance with user declaration
            obj.expr = sum(-term for term in obj.expr.args)
        else:
            obj.expr = -obj.expr
        obj.sense = minimize


def model_is_valid(model):
    """
    Assess whether model is valid on basis of the number of active
    Objectives. A valid model must contain exactly one active Objective.
    """
    return len(list(model.component_data_objects(Objective, active=True))) == 1


def turn_bounds_to_constraints(variable, model, config=None):
    '''
    Turn the variable in question's "bounds" into direct inequality constraints on the model.
    :param variable: the variable with bounds to be turned to None and made into constraints.
    :param model: the model in which the variable resides
    :param config: solver config
    :return: the list of inequality constraints that are the bounds
    '''
    lb, ub = variable.lower, variable.upper
    if variable.domain is not Reals:
        variable.domain = Reals

    if isinstance(lb, NPV_MaxExpression):
        lb_args = lb.args
    else:
        lb_args = (lb,)

    if isinstance(ub, NPV_MinExpression):
        ub_args = ub.args
    else:
        ub_args = (ub,)

    count = 0
    for arg in lb_args:
        if arg is not None:
            name = unique_component_name(
                model, variable.name + f"_lower_bound_con_{count}"
            )
            model.add_component(name, Constraint(expr=arg - variable <= 0))
            count += 1
            variable.setlb(None)

    count = 0
    for arg in ub_args:
        if arg is not None:
            name = unique_component_name(
                model, variable.name + f"_upper_bound_con_{count}"
            )
            model.add_component(name, Constraint(expr=variable - arg <= 0))
            count += 1
            variable.setub(None)


def get_time_from_solver(results):
    """
    Obtain solver time from a Pyomo `SolverResults` object.

    Returns
    -------
    : float
        Solver time. May be CPU time or elapsed time,
        depending on the solver. If no time attribute
        is found, then `float("nan")` is returned.

    NOTE
    ----
    This method attempts to access solver time through the
    attributes of `results.solver` in the following order
    of precedence:
    1) `'user_time'` if the results object was returned by a GAMS
       solver, `'time'` otherwise.
    2) a custom-added attribute (with name
       `pyros.util.TIC_TOC_SOLVE_TIME_ATTR`), which contains
       an estimate of the elapsed solve time obtained using the Pyomo
       `TicTocTimer` at the point the solver from which the results
       object is derived was invoked.
    """
    solver_name = getattr(results.solver, "name", None)

    # is this sufficient to confirm GAMS solver used?
    from_gams = solver_name is not None and str(solver_name).startswith("GAMS ")
    time_attr_name = "user_time" if from_gams else "time"
    for attr_name in [time_attr_name, TIC_TOC_SOLVE_TIME_ATTR]:
        solve_time = getattr(results.solver, attr_name, None)
        if solve_time is not None:
            break

    return float("nan") if solve_time is None else solve_time


def validate_uncertainty_set(config):
    '''
    Confirm expression output from uncertainty set function references all q in q.
    Typecheck the uncertainty_set.q is Params referenced inside of m.
    Give warning that the nominal point (default value in the model) is not in the specified uncertainty set.
    :param config: solver config
    '''
    # === Check that q in UncertaintySet object constraint expression is referencing q in model.uncertain_params
    uncertain_params = config.uncertain_params

    # === Non-zero number of uncertain parameters
    if len(uncertain_params) == 0:
        raise AttributeError(
            "Must provide uncertain params, uncertain_params list length is 0."
        )
    # === No duplicate parameters
    if len(uncertain_params) != len(ComponentSet(uncertain_params)):
        raise AttributeError("No duplicates allowed for uncertain param objects.")
    # === Ensure nominal point is in the set
    if not config.uncertainty_set.point_in_set(
        point=config.nominal_uncertain_param_vals
    ):
        raise AttributeError(
            "Nominal point for uncertain parameters must be in the uncertainty set."
        )
    # === Check set validity via boundedness and non-emptiness
    if not config.uncertainty_set.is_valid(config=config):
        raise AttributeError(
            "Invalid uncertainty set detected. Check the uncertainty set object to "
            "ensure non-emptiness and boundedness."
        )

    return


def add_bounds_for_uncertain_parameters(model, config):
    '''
    This function solves a set of optimization problems to determine bounds on the uncertain parameters
    given the uncertainty set description. These bounds will be added as additional constraints to the uncertainty_set_constr
    constraint. Should only be called once set_as_constraint() has been called on the separation_model object.
    :param separation_model: the model on which to add the bounds
    :param config: solver config
    :return:
    '''
    # === Determine bounds on all uncertain params
    uncertain_param_bounds = []
    bounding_model = ConcreteModel()
    bounding_model.util = Block()
    bounding_model.util.uncertain_param_vars = IndexedVar(
        model.util.uncertain_param_vars.index_set()
    )
    for tup in model.util.uncertain_param_vars.items():
        bounding_model.util.uncertain_param_vars[tup[0]].set_value(
            tup[1].value, skip_validation=True
        )

    bounding_model.add_component(
        "uncertainty_set_constraint",
        config.uncertainty_set.set_as_constraint(
            uncertain_params=bounding_model.util.uncertain_param_vars,
            model=bounding_model,
            config=config,
        ),
    )

    for idx, param in enumerate(
        list(bounding_model.util.uncertain_param_vars.values())
    ):
        bounding_model.add_component(
            "lb_obj_" + str(idx), Objective(expr=param, sense=minimize)
        )
        bounding_model.add_component(
            "ub_obj_" + str(idx), Objective(expr=param, sense=maximize)
        )

    for o in bounding_model.component_data_objects(Objective):
        o.deactivate()

    for i in range(len(bounding_model.util.uncertain_param_vars)):
        bounds = []
        for limit in ("lb", "ub"):
            getattr(bounding_model, limit + "_obj_" + str(i)).activate()
            res = config.global_solver.solve(bounding_model, tee=False)
            bounds.append(bounding_model.util.uncertain_param_vars[i].value)
            getattr(bounding_model, limit + "_obj_" + str(i)).deactivate()
        uncertain_param_bounds.append(bounds)

    # === Add bounds as constraints to uncertainty_set_constraint ConstraintList
    for idx, bound in enumerate(uncertain_param_bounds):
        model.util.uncertain_param_vars[idx].setlb(bound[0])
        model.util.uncertain_param_vars[idx].setub(bound[1])

    return


def transform_to_standard_form(model):
    """
    Recast all model inequality constraints of the form `a <= g(v)` (`<= b`)
    to the 'standard' form `a - g(v) <= 0` (and `g(v) - b <= 0`),
    in which `v` denotes all model variables and `a` and `b` are
    contingent on model parameters.

    Parameters
    ----------
    model : ConcreteModel
        The model to search for constraints. This will descend into all
        active Blocks and sub-Blocks as well.

    Note
    ----
    If `a` and `b` are identical and the constraint is not classified as an
    equality (i.e. the `equality` attribute of the constraint object
    is `False`), then the constraint is recast to the equality `g(v) == a`.
    """
    # Note: because we will be adding / modifying the number of
    # constraints, we want to resolve the generator to a list before
    # starting.
    cons = list(
        model.component_data_objects(Constraint, descend_into=True, active=True)
    )
    for con in cons:
        if not con.equality:
            has_lb = con.lower is not None
            has_ub = con.upper is not None

            if has_lb and has_ub:
                if con.lower is con.upper:
                    # recast as equality Constraint
                    con.set_value(con.lower == con.body)
                else:
                    # range inequality; split into two Constraints.
                    uniq_name = unique_component_name(model, con.name + '_lb')
                    model.add_component(
                        uniq_name, Constraint(expr=con.lower - con.body <= 0)
                    )
                    con.set_value(con.body - con.upper <= 0)
            elif has_lb:
                # not in standard form; recast.
                con.set_value(con.lower - con.body <= 0)
            elif has_ub:
                # move upper bound to body.
                con.set_value(con.body - con.upper <= 0)
            else:
                # unbounded constraint: deactivate
                con.deactivate()


def get_vars_from_component(block, ctype):
    """Determine all variables used in active components within a block.

    Parameters
    ----------
    block: Block
        The block to search for components.  This is a recursive
        generator and will descend into any active sub-Blocks as well.
    ctype:  class
        The component type (typically either :py:class:`Constraint` or
        :py:class:`Objective` to search for).

    """

    return get_vars_from_components(block, ctype, active=True, descend_into=True)


def replace_uncertain_bounds_with_constraints(model, uncertain_params):
    """
    For variables of which the bounds are dependent on the parameters
    in the list `uncertain_params`, remove the bounds and add
    explicit variable bound inequality constraints.

    :param model: Model in which to make the bounds/constraint replacements
    :type model: class:`pyomo.core.base.PyomoModel.ConcreteModel`
    :param uncertain_params: List of uncertain model parameters
    :type uncertain_params: list
    """
    uncertain_param_set = ComponentSet(uncertain_params)

    # component for explicit inequality constraints
    uncertain_var_bound_constrs = ConstraintList()
    model.add_component(
        unique_component_name(model, 'uncertain_var_bound_cons'),
        uncertain_var_bound_constrs,
    )

    # get all variables in active objective and constraint expression(s)
    vars_in_cons = ComponentSet(get_vars_from_component(model, Constraint))
    vars_in_obj = ComponentSet(get_vars_from_component(model, Objective))

    for v in vars_in_cons | vars_in_obj:
        # get mutable parameters in variable bounds expressions
        ub = v.upper
        mutable_params_ub = ComponentSet(identify_mutable_parameters(ub))
        lb = v.lower
        mutable_params_lb = ComponentSet(identify_mutable_parameters(lb))

        # add explicit inequality constraint(s), remove variable bound(s)
        if mutable_params_ub & uncertain_param_set:
            if type(ub) is NPV_MinExpression:
                upper_bounds = ub.args
            else:
                upper_bounds = (ub,)
            for u_bnd in upper_bounds:
                uncertain_var_bound_constrs.add(v - u_bnd <= 0)
            v.setub(None)
        if mutable_params_lb & uncertain_param_set:
            if type(ub) is NPV_MaxExpression:
                lower_bounds = lb.args
            else:
                lower_bounds = (lb,)
            for l_bnd in lower_bounds:
                uncertain_var_bound_constrs.add(l_bnd - v <= 0)
            v.setlb(None)


def validate_kwarg_inputs(model, config):
    '''
    Confirm kwarg inputs satisfy PyROS requirements.
    :param model: the deterministic model
    :param config: the config for this PyROS instance
    :return:
    '''

    # === Check if model is ConcreteModel object
    if not isinstance(model, ConcreteModel):
        raise ValueError("Model passed to PyROS solver must be a ConcreteModel object.")

    first_stage_variables = config.first_stage_variables
    second_stage_variables = config.second_stage_variables
    uncertain_params = config.uncertain_params

    if not config.first_stage_variables and not config.second_stage_variables:
        # Must have non-zero DOF
        raise ValueError(
            "first_stage_variables and "
            "second_stage_variables cannot both be empty lists."
        )

    if ComponentSet(first_stage_variables) != ComponentSet(
        config.first_stage_variables
    ):
        raise ValueError(
            "All elements in first_stage_variables must be Var members of the model object."
        )

    if ComponentSet(second_stage_variables) != ComponentSet(
        config.second_stage_variables
    ):
        raise ValueError(
            "All elements in second_stage_variables must be Var members of the model object."
        )

    if any(
        v in ComponentSet(second_stage_variables)
        for v in ComponentSet(first_stage_variables)
    ):
        raise ValueError(
            "No common elements allowed between first_stage_variables and second_stage_variables."
        )

    if ComponentSet(uncertain_params) != ComponentSet(config.uncertain_params):
        raise ValueError(
            "uncertain_params must be mutable Param members of the model object."
        )

    if not config.uncertainty_set:
        raise ValueError(
            "An UncertaintySet object must be provided to the PyROS solver."
        )

    non_mutable_params = []
    for p in config.uncertain_params:
        if not (
            not p.is_constant() and p.is_fixed() and not p.is_potentially_variable()
        ):
            non_mutable_params.append(p)
        if non_mutable_params:
            raise ValueError(
                "Param objects which are uncertain must have attribute mutable=True. "
                "Offending Params: %s" % [p.name for p in non_mutable_params]
            )

    # === Solvers provided check
    if not config.local_solver or not config.global_solver:
        raise ValueError(
            "User must designate both a local and global optimization solver via the local_solver"
            " and global_solver options."
        )

    if config.bypass_local_separation and config.bypass_global_separation:
        raise ValueError(
            "User cannot simultaneously enable options "
            "'bypass_local_separation' and "
            "'bypass_global_separation'."
        )

    # === Degrees of freedom provided check
    if len(config.first_stage_variables) + len(config.second_stage_variables) == 0:
        raise ValueError(
            "User must designate at least one first- and/or second-stage variable."
        )

    # === Uncertain params provided check
    if len(config.uncertain_params) == 0:
        raise ValueError("User must designate at least one uncertain parameter.")

    return


def substitute_ssv_in_dr_constraints(model, constraint):
    '''
    Generate the standard_repn for the dr constraints. Generate new expression with replace_expression to ignore
    the ssv component.
    Then, replace_expression with substitution_map between ssv and the new expression.
    Deactivate or del_component the original dr equation.
    Then, return modified model and do coefficient matching as normal.
    :param model: the working_model
    :param constraint: an equality constraint from the working model identified to be of the form h(x,z,q) = 0.
    :return:
    '''
    dr_eqns = model.util.decision_rule_eqns
    fsv = ComponentSet(model.util.first_stage_variables)
    if not hasattr(model, "dr_substituted_constraints"):
        model.dr_substituted_constraints = ConstraintList()
    for eqn in dr_eqns:
        repn = generate_standard_repn(eqn.body, compute_values=False)
        new_expression = 0
        map_linear_coeff_to_var = [
            x
            for x in zip(repn.linear_coefs, repn.linear_vars)
            if x[1] in ComponentSet(fsv)
        ]
        map_quad_coeff_to_var = [
            x
            for x in zip(repn.quadratic_coefs, repn.quadratic_vars)
            if x[1] in ComponentSet(fsv)
        ]
        if repn.linear_coefs:
            for coeff, var in map_linear_coeff_to_var:
                new_expression += coeff * var
        if repn.quadratic_coefs:
            for coeff, var in map_quad_coeff_to_var:
                new_expression += coeff * var[0] * var[1]  # var here is a 2-tuple

        model.no_ssv_dr_expr = Expression(expr=new_expression)
        substitution_map = {}
        substitution_map[id(repn.linear_vars[-1])] = model.no_ssv_dr_expr.expr

    model.dr_substituted_constraints.add(
        replace_expressions(expr=constraint.lower, substitution_map=substitution_map)
        == replace_expressions(expr=constraint.body, substitution_map=substitution_map)
    )

    # === Delete the original constraint
    model.del_component(constraint.name)
    model.del_component("no_ssv_dr_expr")

    return model.dr_substituted_constraints[
        max(model.dr_substituted_constraints.keys())
    ]


def is_certain_parameter(uncertain_param_index, config):
    '''
    If an uncertain parameter's inferred LB and UB are within a relative tolerance,
    then the parameter is considered certain.
    :param uncertain_param_index: index of the parameter in the config.uncertain_params list
    :param config: solver config
    :return: True if param is effectively "certain," else return False
    '''
    if config.uncertainty_set.parameter_bounds:
        param_bounds = config.uncertainty_set.parameter_bounds[uncertain_param_index]
        return math.isclose(
            a=param_bounds[0],
            b=param_bounds[1],
            rel_tol=PARAM_IS_CERTAIN_REL_TOL,
            abs_tol=PARAM_IS_CERTAIN_ABS_TOL,
        )
    else:
        return False  # cannot be determined without bounds


def coefficient_matching(model, constraint, uncertain_params, config):
    '''
    :param model: master problem model
    :param constraint: the constraint from the master problem model
    :param uncertain_params: the list of uncertain parameters
    :param first_stage_variables: the list of effective first-stage variables (includes ssv if decision_rule_order = 0)
    :return: True if the coefficient matching was successful, False if its proven robust_infeasible due to
             constraints of the form 1 == 0
    '''
    # === Returned flags
    successful_matching = True
    robust_infeasible = False

    # === Efficiency for q_LB = q_UB
    actual_uncertain_params = []

    for i in range(len(uncertain_params)):
        if not is_certain_parameter(uncertain_param_index=i, config=config):
            actual_uncertain_params.append(uncertain_params[i])

    # === Add coefficient matching constraint list
    if not hasattr(model, "coefficient_matching_constraints"):
        model.coefficient_matching_constraints = ConstraintList()
    if not hasattr(model, "swapped_constraints"):
        model.swapped_constraints = ConstraintList()

    variables_in_constraint = ComponentSet(identify_variables(constraint.expr))
    params_in_constraint = ComponentSet(identify_mutable_parameters(constraint.expr))
    first_stage_variables = model.util.first_stage_variables
    second_stage_variables = model.util.second_stage_variables

    # === Determine if we need to do DR expression/ssv substitution to
    #     make h(x,z,q) == 0 into h(x,d,q) == 0 (which is just h(x,q) == 0)
    if all(
        v in ComponentSet(first_stage_variables) for v in variables_in_constraint
    ) and any(q in ComponentSet(actual_uncertain_params) for q in params_in_constraint):
        # h(x, q) == 0
        pass
    elif all(
        v in ComponentSet(first_stage_variables + second_stage_variables)
        for v in variables_in_constraint
    ) and any(q in ComponentSet(actual_uncertain_params) for q in params_in_constraint):
        constraint = substitute_ssv_in_dr_constraints(
            model=model, constraint=constraint
        )
        variables_in_constraint = ComponentSet(identify_variables(constraint.expr))
        params_in_constraint = ComponentSet(
            identify_mutable_parameters(constraint.expr)
        )
    else:
        pass

    if all(
        v in ComponentSet(first_stage_variables) for v in variables_in_constraint
    ) and any(q in ComponentSet(actual_uncertain_params) for q in params_in_constraint):

        # Swap param objects for variable objects in this constraint
        model.param_set = []
        for i in range(len(list(variables_in_constraint))):
            # Initialize Params to non-zero value due to standard_repn bug
            model.add_component("p_%s" % i, Param(initialize=1, mutable=True))
            model.param_set.append(getattr(model, "p_%s" % i))

        model.variable_set = []
        for i in range(len(list(actual_uncertain_params))):
            model.add_component("x_%s" % i, Var(initialize=1))
            model.variable_set.append(getattr(model, "x_%s" % i))

        original_var_to_param_map = list(
            zip(list(variables_in_constraint), model.param_set)
        )
        original_param_to_vap_map = list(
            zip(list(actual_uncertain_params), model.variable_set)
        )

        var_to_param_substitution_map_forward = {}
        # Separation problem initialized to nominal uncertain parameter values
        for var, param in original_var_to_param_map:
            var_to_param_substitution_map_forward[id(var)] = param

        param_to_var_substitution_map_forward = {}
        # Separation problem initialized to nominal uncertain parameter values
        for param, var in original_param_to_vap_map:
            param_to_var_substitution_map_forward[id(param)] = var

        var_to_param_substitution_map_reverse = {}
        # Separation problem initialized to nominal uncertain parameter values
        for var, param in original_var_to_param_map:
            var_to_param_substitution_map_reverse[id(param)] = var

        param_to_var_substitution_map_reverse = {}
        # Separation problem initialized to nominal uncertain parameter values
        for param, var in original_param_to_vap_map:
            param_to_var_substitution_map_reverse[id(var)] = param

        model.swapped_constraints.add(
            replace_expressions(
                expr=replace_expressions(
                    expr=constraint.lower,
                    substitution_map=param_to_var_substitution_map_forward,
                ),
                substitution_map=var_to_param_substitution_map_forward,
            )
            == replace_expressions(
                expr=replace_expressions(
                    expr=constraint.body,
                    substitution_map=param_to_var_substitution_map_forward,
                ),
                substitution_map=var_to_param_substitution_map_forward,
            )
        )

        swapped = model.swapped_constraints[max(model.swapped_constraints.keys())]

        val = generate_standard_repn(swapped.body, compute_values=False)

        if val.constant is not None:
            if type(val.constant) not in native_types:
<<<<<<< HEAD
                temp_expr = replace_expressions(val.constant, substitution_map=var_to_param_substitution_map_reverse)
                # We will use generate_standard_repn to generate a
                # simplified expression (in particular, to remove any
                # "0*..." terms)
                temp_expr = generate_standard_repn(temp_expr).to_expression()
                if temp_expr.__class__ not in native_types:
=======
                temp_expr = replace_expressions(
                    val.constant, substitution_map=var_to_param_substitution_map_reverse
                )
                if temp_expr.is_potentially_variable():
>>>>>>> 63a3c602
                    model.coefficient_matching_constraints.add(expr=temp_expr == 0)
                elif math.isclose(
                    value(temp_expr),
                    0,
                    rel_tol=COEFF_MATCH_REL_TOL,
                    abs_tol=COEFF_MATCH_ABS_TOL,
                ):
                    pass
                else:
                    successful_matching = False
                    robust_infeasible = True
            elif math.isclose(
                value(val.constant),
                0,
                rel_tol=COEFF_MATCH_REL_TOL,
                abs_tol=COEFF_MATCH_ABS_TOL,
            ):
                pass
            else:
                successful_matching = False
                robust_infeasible = True
        if val.linear_coefs is not None:
            for coeff in val.linear_coefs:
                if type(coeff) not in native_types:
<<<<<<< HEAD
                    temp_expr = replace_expressions(coeff, substitution_map=var_to_param_substitution_map_reverse)
                    # We will use generate_standard_repn to generate a
                    # simplified expression (in particular, to remove any
                    # "0*..." terms)
                    temp_expr = generate_standard_repn(temp_expr).to_expression()
                    if temp_expr.__class__ not in native_types:
=======
                    temp_expr = replace_expressions(
                        coeff, substitution_map=var_to_param_substitution_map_reverse
                    )
                    if temp_expr.is_potentially_variable():
>>>>>>> 63a3c602
                        model.coefficient_matching_constraints.add(expr=temp_expr == 0)
                    elif math.isclose(
                        value(temp_expr),
                        0,
                        rel_tol=COEFF_MATCH_REL_TOL,
                        abs_tol=COEFF_MATCH_ABS_TOL,
                    ):
                        pass
                    else:
                        successful_matching = False
                        robust_infeasible = True
                elif math.isclose(
                    value(coeff),
                    0,
                    rel_tol=COEFF_MATCH_REL_TOL,
                    abs_tol=COEFF_MATCH_ABS_TOL,
                ):
                    pass
                else:
                    successful_matching = False
                    robust_infeasible = True
        if val.quadratic_coefs:
            for coeff in val.quadratic_coefs:
                if type(coeff) not in native_types:
<<<<<<< HEAD
                    temp_expr = replace_expressions(coeff, substitution_map=var_to_param_substitution_map_reverse)
                    # We will use generate_standard_repn to generate a
                    # simplified expression (in particular, to remove any
                    # "0*..." terms)
                    temp_expr = generate_standard_repn(temp_expr).to_expression()
                    if temp_expr.__class__ not in native_types:
=======
                    temp_expr = replace_expressions(
                        coeff, substitution_map=var_to_param_substitution_map_reverse
                    )
                    if temp_expr.is_potentially_variable():
>>>>>>> 63a3c602
                        model.coefficient_matching_constraints.add(expr=temp_expr == 0)
                    elif math.isclose(
                        value(temp_expr),
                        0,
                        rel_tol=COEFF_MATCH_REL_TOL,
                        abs_tol=COEFF_MATCH_ABS_TOL,
                    ):
                        pass
                    else:
                        successful_matching = False
                        robust_infeasible = True
                elif math.isclose(
                    value(coeff),
                    0,
                    rel_tol=COEFF_MATCH_REL_TOL,
                    abs_tol=COEFF_MATCH_ABS_TOL,
                ):
                    pass
                else:
                    successful_matching = False
                    robust_infeasible = True
        if val.nonlinear_expr is not None:
            successful_matching = False
            robust_infeasible = False

        if successful_matching:
            model.util.h_x_q_constraints.add(constraint)

    for i in range(len(list(variables_in_constraint))):
        model.del_component("p_%s" % i)

    for i in range(len(list(params_in_constraint))):
        model.del_component("x_%s" % i)

    model.del_component("swapped_constraints")
    model.del_component("swapped_constraints_index")

    return successful_matching, robust_infeasible


def selective_clone(block, first_stage_vars):
    """
    Clone everything in a base_model except for the first-stage variables
    :param block: the block of the model to be clones
    :param first_stage_vars: the variables which should not be cloned
    :return:
    """
    memo = {'__block_scope__': {id(block): True, id(None): False}}
    for v in first_stage_vars:
        memo[id(v)] = v
    new_block = copy.deepcopy(block, memo)
    new_block._parent = None

    return new_block


def add_decision_rule_variables(model_data, config):
    '''
    Function to add decision rule (DR) variables to the working model. DR variables become first-stage design
    variables which do not get copied at each iteration. Currently support static_approx (no DR), affine DR,
    and quadratic DR.
    :param model_data: the data container for the working model
    :param config: the config block
    :return:
    '''
    second_stage_variables = model_data.working_model.util.second_stage_variables
    first_stage_variables = model_data.working_model.util.first_stage_variables
    uncertain_params = model_data.working_model.util.uncertain_params
    decision_rule_vars = []
    degree = config.decision_rule_order
    bounds = (None, None)
    if degree == 0:
        for i in range(len(second_stage_variables)):
            model_data.working_model.add_component(
                "decision_rule_var_" + str(i),
                Var(
                    initialize=value(second_stage_variables[i], exception=False),
                    bounds=bounds,
                    domain=Reals,
                ),
            )
            first_stage_variables.extend(
                getattr(
                    model_data.working_model, "decision_rule_var_" + str(i)
                ).values()
            )
            decision_rule_vars.append(
                getattr(model_data.working_model, "decision_rule_var_" + str(i))
            )
    elif degree == 1:
        for i in range(len(second_stage_variables)):
            index_set = list(range(len(uncertain_params) + 1))
            model_data.working_model.add_component(
                "decision_rule_var_" + str(i),
                Var(index_set, initialize=0, bounds=bounds, domain=Reals),
            )
            # === For affine drs, the [0]th constant term is initialized to the control variable values, all other terms are initialized to 0
            getattr(model_data.working_model, "decision_rule_var_" + str(i))[
                0
            ].set_value(
                value(second_stage_variables[i], exception=False), skip_validation=True
            )
            first_stage_variables.extend(
                list(
                    getattr(
                        model_data.working_model, "decision_rule_var_" + str(i)
                    ).values()
                )
            )
            decision_rule_vars.append(
                getattr(model_data.working_model, "decision_rule_var_" + str(i))
            )
    elif degree == 2 or degree == 3 or degree == 4:
        for i in range(len(second_stage_variables)):
            num_vars = int(sp.special.comb(N=len(uncertain_params) + degree, k=degree))
            dict_init = {}
            for r in range(num_vars):
                if r == 0:
                    dict_init.update(
                        {r: value(second_stage_variables[i], exception=False)}
                    )
                else:
                    dict_init.update({r: 0})
            model_data.working_model.add_component(
                "decision_rule_var_" + str(i),
                Var(
                    list(range(num_vars)),
                    initialize=dict_init,
                    bounds=bounds,
                    domain=Reals,
                ),
            )
            first_stage_variables.extend(
                list(
                    getattr(
                        model_data.working_model, "decision_rule_var_" + str(i)
                    ).values()
                )
            )
            decision_rule_vars.append(
                getattr(model_data.working_model, "decision_rule_var_" + str(i))
            )
    else:
        raise ValueError(
            "Decision rule order "
            + str(config.decision_rule_order)
            + " is not yet supported. PyROS supports polynomials of degree 0 (static approximation), 1, 2."
        )
    model_data.working_model.util.decision_rule_vars = decision_rule_vars


def partition_powers(n, v):
    """Partition a total degree n across v variables

    This is an implementation of the "stars and bars" algorithm from
    combinatorial mathematics.

    This partitions a "total integer degree" of n across v variables
    such that each variable gets an integer degree >= 0.  You can think
    of this as dividing a set of n+v things into v groupings, with the
    power for each v_i being 1 less than the number of things in the
    i'th group (because the v is part of the group).  It is therefore
    sufficient to just get the v-1 starting points chosen from a list of
    indices n+v long (the first starting point is fixed to be 0).

    """
    for starts in it.combinations(range(1, n + v), v - 1):
        # add the initial starting point to the beginning and the total
        # number of objects (degree counters and variables) to the end
        # of the list.  The degree for each variable is 1 less than the
        # difference of sequential starting points (to account for the
        # variable itself)
        starts = (0,) + starts + (n + v,)
        yield [starts[i + 1] - starts[i] - 1 for i in range(v)]


def sort_partitioned_powers(powers_list):
    powers_list = sorted(powers_list, reverse=True)
    powers_list = sorted(powers_list, key=lambda elem: max(elem))
    return powers_list


def add_decision_rule_constraints(model_data, config):
    '''
    Function to add the defining Constraint relationships for the decision rules to the working model.
    :param model_data: model data container object
    :param config: the config object
    :return:
    '''

    second_stage_variables = model_data.working_model.util.second_stage_variables
    uncertain_params = model_data.working_model.util.uncertain_params
    decision_rule_eqns = []
    degree = config.decision_rule_order
    if degree == 0:
        for i in range(len(second_stage_variables)):
            model_data.working_model.add_component(
                "decision_rule_eqn_" + str(i),
                Constraint(
                    expr=getattr(
                        model_data.working_model, "decision_rule_var_" + str(i)
                    )
                    == second_stage_variables[i]
                ),
            )
            decision_rule_eqns.append(
                getattr(model_data.working_model, "decision_rule_eqn_" + str(i))
            )
    elif degree == 1:
        for i in range(len(second_stage_variables)):
            expr = 0
            for j in range(
                len(getattr(model_data.working_model, "decision_rule_var_" + str(i)))
            ):
                if j == 0:
                    expr += getattr(
                        model_data.working_model, "decision_rule_var_" + str(i)
                    )[j]
                else:
                    expr += (
                        getattr(
                            model_data.working_model, "decision_rule_var_" + str(i)
                        )[j]
                        * uncertain_params[j - 1]
                    )
            model_data.working_model.add_component(
                "decision_rule_eqn_" + str(i),
                Constraint(expr=expr == second_stage_variables[i]),
            )
            decision_rule_eqns.append(
                getattr(model_data.working_model, "decision_rule_eqn_" + str(i))
            )
    elif degree >= 2:
        # Using bars and stars groupings of variable powers, construct x1^a * .... * xn^b terms for all c <= a+...+b = degree
        all_powers = []
        for n in range(1, degree + 1):
            all_powers.append(
                sort_partitioned_powers(
                    list(partition_powers(n, len(uncertain_params)))
                )
            )
        for i in range(len(second_stage_variables)):
            Z = list(
                z
                for z in getattr(
                    model_data.working_model, "decision_rule_var_" + str(i)
                ).values()
            )
            e = Z.pop(0)
            for degree_param_powers in all_powers:
                for param_powers in degree_param_powers:
                    product = 1
                    for idx, power in enumerate(param_powers):
                        if power == 0:
                            pass
                        else:
                            product = product * uncertain_params[idx] ** power
                    e += Z.pop(0) * product
            model_data.working_model.add_component(
                "decision_rule_eqn_" + str(i),
                Constraint(expr=e == second_stage_variables[i]),
            )
            decision_rule_eqns.append(
                getattr(model_data.working_model, "decision_rule_eqn_" + str(i))
            )
            if len(Z) != 0:
                raise RuntimeError(
                    "Construction of the decision rule functions did not work correctly! "
                    "Did not use all coefficient terms."
                )
    model_data.working_model.util.decision_rule_eqns = decision_rule_eqns


def identify_objective_functions(model, objective):
    """
    Identify the first and second-stage portions of an Objective
    expression, subject to user-provided variable partitioning and
    uncertain parameter choice. In doing so, the first and second-stage
    objective expressions are added to the model as `Expression`
    attributes.

    Parameters
    ----------
    model : ConcreteModel
        Model of interest.
    objective : Objective
        Objective to be resolved into first and second-stage parts.
    """
    expr_to_split = objective.expr

    has_args = hasattr(expr_to_split, "args")
    is_sum = isinstance(expr_to_split, SumExpression)

    # determine additive terms of the objective expression
    # additive terms are in accordance with user declaration
    if has_args and is_sum:
        obj_args = expr_to_split.args
    else:
        obj_args = [expr_to_split]

    # initialize first and second-stage cost expressions
    first_stage_cost_expr = 0
    second_stage_cost_expr = 0

    first_stage_var_set = ComponentSet(model.util.first_stage_variables)
    uncertain_param_set = ComponentSet(model.util.uncertain_params)

    for term in obj_args:
        non_first_stage_vars_in_term = ComponentSet(
            v for v in identify_variables(term) if v not in first_stage_var_set
        )
        uncertain_params_in_term = ComponentSet(
            param
            for param in identify_mutable_parameters(term)
            if param in uncertain_param_set
        )

        if non_first_stage_vars_in_term or uncertain_params_in_term:
            second_stage_cost_expr += term
        else:
            first_stage_cost_expr += term

    model.first_stage_objective = Expression(expr=first_stage_cost_expr)
    model.second_stage_objective = Expression(expr=second_stage_cost_expr)


def load_final_solution(model_data, master_soln, config):
    '''
    load the final solution into the original model object
    :param model_data: model data container object
    :param master_soln: results data container object returned to user
    :return:
    '''
    if config.objective_focus == ObjectiveType.nominal:
        model = model_data.original_model
        soln = master_soln.nominal_block
    elif config.objective_focus == ObjectiveType.worst_case:
        model = model_data.original_model
        indices = range(len(master_soln.master_model.scenarios))
        k = max(
            indices,
            key=lambda i: value(
                master_soln.master_model.scenarios[i, 0].first_stage_objective
                + master_soln.master_model.scenarios[i, 0].second_stage_objective
            ),
        )
        soln = master_soln.master_model.scenarios[k, 0]

    src_vars = getattr(model, 'tmp_var_list')
    local_vars = getattr(soln, 'tmp_var_list')
    varMap = list(zip(src_vars, local_vars))

    for src, local in varMap:
        src.set_value(local.value, skip_validation=True)

    return


def process_termination_condition_master_problem(config, results):
    '''
    :param config: pyros config
    :param results: solver results object
    :return: tuple (try_backups (True/False)
                  pyros_return_code (default NONE or robust_infeasible or subsolver_error))
    '''
    locally_acceptable = [tc.optimal, tc.locallyOptimal, tc.globallyOptimal]
    globally_acceptable = [tc.optimal, tc.globallyOptimal]
    robust_infeasible = [tc.infeasible]
    try_backups = [
        tc.feasible,
        tc.maxTimeLimit,
        tc.maxIterations,
        tc.maxEvaluations,
        tc.minStepLength,
        tc.minFunctionValue,
        tc.other,
        tc.solverFailure,
        tc.internalSolverError,
        tc.error,
        tc.unbounded,
        tc.infeasibleOrUnbounded,
        tc.invalidProblem,
        tc.intermediateNonInteger,
        tc.noSolution,
        tc.unknown,
    ]

    termination_condition = results.solver.termination_condition
    if config.solve_master_globally == False:
        if termination_condition in locally_acceptable:
            return (False, None)
        elif termination_condition in robust_infeasible:
            return (False, pyrosTerminationCondition.robust_infeasible)
        elif termination_condition in try_backups:
            return (True, None)
        else:
            raise NotImplementedError(
                "This solver return termination condition (%s) "
                "is currently not supported by PyROS." % termination_condition
            )
    else:
        if termination_condition in globally_acceptable:
            return (False, None)
        elif termination_condition in robust_infeasible:
            return (False, pyrosTerminationCondition.robust_infeasible)
        elif termination_condition in try_backups:
            return (True, None)
        else:
            raise NotImplementedError(
                "This solver return termination condition (%s) "
                "is currently not supported by PyROS." % termination_condition
            )


def output_logger(config, **kwargs):
    '''
    All user returned messages (termination conditions, runtime errors) are here
    Includes when
    "sub-solver %s returned status infeasible..."
    :return:
    '''

    # === PREAMBLE + LICENSING
    # Version printing
    if "preamble" in kwargs:
        if kwargs["preamble"]:
            version = str(kwargs["version"])
            preamble = (
                "===========================================================================================\n"
                "PyROS: Pyomo Robust Optimization Solver v.%s \n"
                "Developed by: Natalie M. Isenberg (1), Jason A. F. Sherman (1), \n"
                "              John D. Siirola (2), Chrysanthos E. Gounaris (1) \n"
                "(1) Carnegie Mellon University, Department of Chemical Engineering \n"
                "(2) Sandia National Laboratories, Center for Computing Research\n\n"
                "The developers gratefully acknowledge support from the U.S. Department of Energy's \n"
                "Institute for the Design of Advanced Energy Systems (IDAES) \n"
                "==========================================================================================="
                % version
            )
            print(preamble)
    # === DISCLAIMER
    if "disclaimer" in kwargs:
        if kwargs["disclaimer"]:
            print(
                "======================================== DISCLAIMER =======================================\n"
                "PyROS is still under development. \n"
                "Please provide feedback and/or report any issues by opening a Pyomo ticket.\n"
                "===========================================================================================\n"
            )
    # === ALL LOGGER RETURN MESSAGES
    if "bypass_global_separation" in kwargs:
        if kwargs["bypass_global_separation"]:
            config.progress_logger.info(
                "NOTE: Option to bypass global separation was chosen. "
                "Robust feasibility and optimality of the reported "
                "solution are not guaranteed."
            )
    if "robust_optimal" in kwargs:
        if kwargs["robust_optimal"]:
            config.progress_logger.info(
                'Robust optimal solution identified. Exiting PyROS.'
            )

    if "robust_feasible" in kwargs:
        if kwargs["robust_feasible"]:
            config.progress_logger.info(
                'Robust feasible solution identified. Exiting PyROS.'
            )

    if "robust_infeasible" in kwargs:
        if kwargs["robust_infeasible"]:
            config.progress_logger.info('Robust infeasible problem. Exiting PyROS.')

    if "time_out" in kwargs:
        if kwargs["time_out"]:
            config.progress_logger.info(
                'PyROS was unable to identify robust solution '
                'before exceeding time limit of %s seconds. '
                'Consider increasing the time limit via option time_limit.'
                % config.time_limit
            )

    if "max_iter" in kwargs:
        if kwargs["max_iter"]:
            config.progress_logger.info(
                'PyROS was unable to identify robust solution '
                'within %s iterations of the GRCS algorithm. '
                'Consider increasing the iteration limit via option max_iter.'
                % config.max_iter
            )

    if "master_error" in kwargs:
        if kwargs["master_error"]:
            status_dict = kwargs["status_dict"]
            filename = kwargs["filename"]  # solver name to solver termination condition
            if kwargs["iteration"] == 0:
                raise AttributeError(
                    "User-supplied solver(s) could not solve the deterministic model. "
                    "Returned termination conditions were: %s"
                    "Please ensure deterministic model is solvable by at least one of the supplied solvers. "
                    "Exiting PyROS." % pprint(status_dict, width=1)
                )
            config.progress_logger.info(
                "User-supplied solver(s) could not solve the master model at iteration %s.\n"
                "Returned termination conditions were: %s\n"
                "For debugging, this problem has been written to a GAMS file titled %s. Exiting PyROS."
                % (kwargs["iteration"], pprint(status_dict), filename)
            )
    if "separation_error" in kwargs:
        if kwargs["separation_error"]:
            status_dict = kwargs["status_dict"]
            filename = kwargs["filename"]
            iteration = kwargs["iteration"]
            obj = kwargs["objective"]
            config.progress_logger.info(
                "User-supplied solver(s) could not solve the separation problem at iteration %s under separation objective %s.\n"
                "Returned termination conditions were: %s\n"
                "For debugging, this problem has been written to a GAMS file titled %s. Exiting PyROS."
                % (iteration, obj, pprint(status_dict, width=1), filename)
            )

    return<|MERGE_RESOLUTION|>--- conflicted
+++ resolved
@@ -832,7 +832,6 @@
     if all(
         v in ComponentSet(first_stage_variables) for v in variables_in_constraint
     ) and any(q in ComponentSet(actual_uncertain_params) for q in params_in_constraint):
-
         # Swap param objects for variable objects in this constraint
         model.param_set = []
         for i in range(len(list(variables_in_constraint))):
@@ -895,19 +894,14 @@
 
         if val.constant is not None:
             if type(val.constant) not in native_types:
-<<<<<<< HEAD
-                temp_expr = replace_expressions(val.constant, substitution_map=var_to_param_substitution_map_reverse)
+                temp_expr = replace_expressions(
+                    val.constant, substitution_map=var_to_param_substitution_map_reverse
+                )
                 # We will use generate_standard_repn to generate a
                 # simplified expression (in particular, to remove any
                 # "0*..." terms)
                 temp_expr = generate_standard_repn(temp_expr).to_expression()
                 if temp_expr.__class__ not in native_types:
-=======
-                temp_expr = replace_expressions(
-                    val.constant, substitution_map=var_to_param_substitution_map_reverse
-                )
-                if temp_expr.is_potentially_variable():
->>>>>>> 63a3c602
                     model.coefficient_matching_constraints.add(expr=temp_expr == 0)
                 elif math.isclose(
                     value(temp_expr),
@@ -932,19 +926,14 @@
         if val.linear_coefs is not None:
             for coeff in val.linear_coefs:
                 if type(coeff) not in native_types:
-<<<<<<< HEAD
-                    temp_expr = replace_expressions(coeff, substitution_map=var_to_param_substitution_map_reverse)
+                    temp_expr = replace_expressions(
+                        coeff, substitution_map=var_to_param_substitution_map_reverse
+                    )
                     # We will use generate_standard_repn to generate a
                     # simplified expression (in particular, to remove any
                     # "0*..." terms)
                     temp_expr = generate_standard_repn(temp_expr).to_expression()
                     if temp_expr.__class__ not in native_types:
-=======
-                    temp_expr = replace_expressions(
-                        coeff, substitution_map=var_to_param_substitution_map_reverse
-                    )
-                    if temp_expr.is_potentially_variable():
->>>>>>> 63a3c602
                         model.coefficient_matching_constraints.add(expr=temp_expr == 0)
                     elif math.isclose(
                         value(temp_expr),
@@ -969,19 +958,14 @@
         if val.quadratic_coefs:
             for coeff in val.quadratic_coefs:
                 if type(coeff) not in native_types:
-<<<<<<< HEAD
-                    temp_expr = replace_expressions(coeff, substitution_map=var_to_param_substitution_map_reverse)
+                    temp_expr = replace_expressions(
+                        coeff, substitution_map=var_to_param_substitution_map_reverse
+                    )
                     # We will use generate_standard_repn to generate a
                     # simplified expression (in particular, to remove any
                     # "0*..." terms)
                     temp_expr = generate_standard_repn(temp_expr).to_expression()
                     if temp_expr.__class__ not in native_types:
-=======
-                    temp_expr = replace_expressions(
-                        coeff, substitution_map=var_to_param_substitution_map_reverse
-                    )
-                    if temp_expr.is_potentially_variable():
->>>>>>> 63a3c602
                         model.coefficient_matching_constraints.add(expr=temp_expr == 0)
                     elif math.isclose(
                         value(temp_expr),
