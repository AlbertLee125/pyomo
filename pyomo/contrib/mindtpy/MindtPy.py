# -*- coding: utf-8 -*-

#  ___________________________________________________________________________
#
#  Pyomo: Python Optimization Modeling Objects
#  Copyright 2017 National Technology and Engineering Solutions of Sandia, LLC
#  Under the terms of Contract DE-NA0003525 with National Technology and 
#  Engineering Solutions of Sandia, LLC, the U.S. Government retains certain 
#  rights in this software.
#  This software is distributed under the 3-clause BSD License.
#  ___________________________________________________________________________

"""Implementation of the MindtPy solver.

The MindtPy (MINLP Decomposition Toolkit) solver applies a variety of
decomposition-based approaches to solve nonlinear continuous-discrete problems.
These approaches include:

- Outer approximation
- Benders decomposition [pending]
- Partial surrogate cuts [pending]
- Extended cutting plane [pending]

This solver implementation was developed by Carnegie Mellon University in the
research group of Ignacio Grossmann.

For nonconvex problems, the bounds solve_data.LB and solve_data.UB may not be
rigorous. Questions: Please make a post at StackOverflow and/or David Bernal
<https://github.com/bernalde>

"""
from __future__ import division

import logging

from pyomo.contrib.gdpopt.util import (
<<<<<<< HEAD
    _DoNothing, copy_var_list_values,
    create_utility_block, time_code,
    setup_results_object, process_objective, a_logger, lower_logger_level_to)
=======
    copy_var_list_values,
    create_utility_block,
    restore_logger_level, time_code,
    setup_results_object, process_objective, lower_logger_level_to)
>>>>>>> 2f457146
from pyomo.contrib.mindtpy.initialization import MindtPy_initialize_master
from pyomo.contrib.mindtpy.iterate import MindtPy_iteration_loop
from pyomo.contrib.mindtpy.util import (
    MindtPySolveData, model_is_valid
)
from pyomo.core import (
<<<<<<< HEAD
    Block, ConstraintList, NonNegativeReals, RangeSet, Set, Suffix, Var,
    VarList, TransformationFactory)
=======
    Block, ConstraintList, NonNegativeReals, RangeSet, Set, Suffix, Var, value,
    VarList, TransformationFactory, Objective)
>>>>>>> 2f457146
from pyomo.opt import SolverFactory, SolverResults
from pyutilib.misc import Container
from pyomo.contrib.fbbt.fbbt import fbbt
from pyomo.contrib.mindtpy.config_options import _get_GDPopt_config

logger = logging.getLogger('pyomo.contrib.mindtpy')

__version__ = (0, 1, 0)


@SolverFactory.register(
    'mindtpy',
    doc='MindtPy: Mixed-Integer Nonlinear Decomposition Toolbox in Pyomo')
class MindtPySolver(object):
    """A decomposition-based MINLP solver.
    """
    CONFIG = _get_GDPopt_config()

    def available(self, exception_flag=True):
        """Check if solver is available.
        TODO: For now, it is always available. However, sub-solvers may not
        always be available, and so this should reflect that possibility.
        """
        return True

    def version(self):
        """Return a 3-tuple describing the solver version."""
        return __version__

    def solve(self, model, **kwds):
        """Solve the model.
        Warning: this solver is still in beta. Keyword arguments subject to
        change. Undocumented keyword arguments definitely subject to change.
        Warning: at this point in time, if you try to use PSC or GBD with
        anything other than IPOPT as the NLP solver, bad things will happen.
        This is because the suffixes are not in place to extract dual values
        from the variable bounds for any other solver.
        TODO: fix needed with the GBD implementation.
        Args:
            model (Block): a Pyomo model or block to be solved
        """
        config = self.CONFIG(kwds.pop('options', {}))
        config.set_value(kwds)

        # configuration confirmation
        if config.single_tree:
            config.iteration_limit = 1
            config.add_slack = False
            config.add_nogood_cuts = False
            config.mip_solver = 'cplex_persistent'
            config.logger.info(
                "Single tree implementation is activated. The defalt MIP solver is 'cplex_persistent'")
        # if the slacks fix to zero, just don't add them
        if config.max_slack == 0.0:
            config.add_slack = False

        if config.strategy == "GOA":
            config.add_nogood_cuts = True
            config.add_slack = True
            config.use_mcpp = True
            config.integer_to_binary = True
            config.use_dual = False
            config.use_fbbt = True

        if config.nlp_solver == "baron":
            config.use_dual = False
        # if ecp tolerance is not provided use bound tolerance
        if config.ecp_tolerance is None:
            config.ecp_tolerance = config.bound_tolerance

        # if the objective function is a constant, dual bound constraint is not added.
        obj = next(model.component_data_objects(ctype=Objective, active=True))
        if obj.expr.polynomial_degree() == 0:
            config.use_dual_bound = False

        solve_data = MindtPySolveData()
        solve_data.results = SolverResults()
        solve_data.timing = Container()
        solve_data.curr_int_sol = []
        solve_data.prev_int_sol = []

        if config.use_fbbt:
            fbbt(model)
            config.logger.info(
                "Use the fbbt to tighten the bounds of variables")

        solve_data.original_model = model
        solve_data.working_model = model.clone()
        if config.integer_to_binary:
            TransformationFactory('contrib.integer_to_binary'). \
                apply_to(solve_data.working_model)

        new_logging_level = logging.INFO if config.tee else None
        with time_code(solve_data.timing, 'total', is_main_timer=True), \
                lower_logger_level_to(config.logger, new_logging_level), \
                create_utility_block(solve_data.working_model, 'MindtPy_utils', solve_data):
            config.logger.info("---Starting MindtPy---")

            MindtPy = solve_data.working_model.MindtPy_utils
            setup_results_object(solve_data, config)
            process_objective(solve_data, config, use_mcpp=config.use_mcpp)

            # Save model initial values.
            solve_data.initial_var_values = list(
                v.value for v in MindtPy.variable_list)

            # Store the initial model state as the best solution found. If we
            # find no better solution, then we will restore from this copy.
            solve_data.best_solution_found = None
            solve_data.best_solution_found_time = None

            # Record solver name
            solve_data.results.solver.name = 'MindtPy' + str(config.strategy)

            # Validate the model to ensure that MindtPy is able to solve it.
            if not model_is_valid(solve_data, config):
                return

            # Create a model block in which to store the generated feasibility
            # slack constraints. Do not leave the constraints on by default.
            feas = MindtPy.MindtPy_feas = Block()
            feas.deactivate()
            feas.feas_constraints = ConstraintList(
                doc='Feasibility Problem Constraints')

            # Create a model block in which to store the generated linear
            # constraints. Do not leave the constraints on by default.
            lin = MindtPy.MindtPy_linear_cuts = Block()
            lin.deactivate()

            # Integer cuts exclude particular discrete decisions
            lin.integer_cuts = ConstraintList(doc='integer cuts')
            # Feasible integer cuts exclude discrete realizations that have
            # been explored via an NLP subproblem. Depending on model
            # characteristics, the user may wish to revisit NLP subproblems
            # (with a different initialization, for example). Therefore, these
            # cuts are not enabled by default.
            #
            # Note: these cuts will only exclude integer realizations that are
            # not already in the primary integer_cuts ConstraintList.
            lin.feasible_integer_cuts = ConstraintList(
                doc='explored integer cuts')
            lin.feasible_integer_cuts.deactivate()

            # Set up iteration counters
            solve_data.nlp_iter = 0
            solve_data.mip_iter = 0
            solve_data.mip_subiter = 0

            # set up bounds
            solve_data.LB = float('-inf')
            solve_data.UB = float('inf')
            solve_data.LB_progress = [solve_data.LB]
            solve_data.UB_progress = [solve_data.UB]
            if config.single_tree and config.add_nogood_cuts:
                solve_data.stored_bound = {}
            if config.strategy == 'GOA' and config.add_nogood_cuts:
                solve_data.num_no_good_cuts_added = {}

            # Set of NLP iterations for which cuts were generated
            lin.nlp_iters = Set(dimen=1)

            # Set of MIP iterations for which cuts were generated in ECP
            lin.mip_iters = Set(dimen=1)

            if config.feasibility_norm == 'L1' or config.feasibility_norm == 'L2':
                feas.nl_constraint_set = Set(initialize=[i for i, constr in enumerate(MindtPy.constraint_list, 1) if
                                                         constr.body.polynomial_degree() not in (1, 0)],
                                             doc="Integer index set over the nonlinear constraints."
                                             "The set corresponds to the index of nonlinear constraint in constraint_set")
                # Create slack variables for feasibility problem
                feas.slack_var = Var(feas.nl_constraint_set,
                                     domain=NonNegativeReals, initialize=1)
            else:
                feas.slack_var = Var(domain=NonNegativeReals, initialize=1)

            # Create slack variables for OA cuts
            if config.add_slack:
                lin.slack_vars = VarList(
                    bounds=(0, config.max_slack), initialize=0, domain=NonNegativeReals)

            # Flag indicating whether the solution improved in the past
            # iteration or not
            solve_data.solution_improved = False

            if config.nlp_solver == 'ipopt':
                if not hasattr(solve_data.working_model, 'ipopt_zL_out'):
                    solve_data.working_model.ipopt_zL_out = Suffix(
                        direction=Suffix.IMPORT)
                if not hasattr(solve_data.working_model, 'ipopt_zU_out'):
                    solve_data.working_model.ipopt_zU_out = Suffix(
                        direction=Suffix.IMPORT)

            # Initialize the master problem
            with time_code(solve_data.timing, 'initialization'):
                MindtPy_initialize_master(solve_data, config)

            # Algorithm main loop
            with time_code(solve_data.timing, 'main loop'):
                MindtPy_iteration_loop(solve_data, config)

            if solve_data.best_solution_found is not None:
                # Update values in original model
                copy_var_list_values(
                    from_list=solve_data.best_solution_found.MindtPy_utils.variable_list,
                    to_list=MindtPy.variable_list,
                    config=config)
                # MindtPy.objective_value.set_value(
                #     value(solve_data.working_objective_expr, exception=False))
                copy_var_list_values(
                    MindtPy.variable_list,
                    solve_data.original_model.component_data_objects(Var),
                    config)

            solve_data.results.problem.lower_bound = solve_data.LB
            solve_data.results.problem.upper_bound = solve_data.UB

        solve_data.results.solver.timing = solve_data.timing
        solve_data.results.solver.user_time = solve_data.timing.total
        solve_data.results.solver.wallclock_time = solve_data.timing.total

        solve_data.results.solver.iterations = solve_data.mip_iter
        solve_data.results.solver.best_solution_found_time = solve_data.best_solution_found_time

        if config.single_tree:
            solve_data.results.solver.num_nodes = solve_data.nlp_iter - \
                (1 if config.init_strategy == 'rNLP' else 0)

        return solve_data.results

    #
    # Support "with" statements.
    #
    def __enter__(self):
        return self

    def __exit__(self, t, v, traceback):
        pass<|MERGE_RESOLUTION|>--- conflicted
+++ resolved
@@ -34,29 +34,18 @@
 import logging
 
 from pyomo.contrib.gdpopt.util import (
-<<<<<<< HEAD
-    _DoNothing, copy_var_list_values,
-    create_utility_block, time_code,
-    setup_results_object, process_objective, a_logger, lower_logger_level_to)
-=======
     copy_var_list_values,
     create_utility_block,
-    restore_logger_level, time_code,
+    time_code,
     setup_results_object, process_objective, lower_logger_level_to)
->>>>>>> 2f457146
 from pyomo.contrib.mindtpy.initialization import MindtPy_initialize_master
 from pyomo.contrib.mindtpy.iterate import MindtPy_iteration_loop
 from pyomo.contrib.mindtpy.util import (
     MindtPySolveData, model_is_valid
 )
 from pyomo.core import (
-<<<<<<< HEAD
-    Block, ConstraintList, NonNegativeReals, RangeSet, Set, Suffix, Var,
-    VarList, TransformationFactory)
-=======
-    Block, ConstraintList, NonNegativeReals, RangeSet, Set, Suffix, Var, value,
+    Block, ConstraintList, NonNegativeReals, Set, Suffix, Var,
     VarList, TransformationFactory, Objective)
->>>>>>> 2f457146
 from pyomo.opt import SolverFactory, SolverResults
 from pyutilib.misc import Container
 from pyomo.contrib.fbbt.fbbt import fbbt
