#  ___________________________________________________________________________
#
#  Pyomo: Python Optimization Modeling Objects
#  Copyright (c) 2008-2022
#  National Technology and Engineering Solutions of Sandia, LLC
#  Under the terms of Contract DE-NA0003525 with National Technology and
#  Engineering Solutions of Sandia, LLC, the U.S. Government retains certain
#  rights in this software.
#  This software is distributed under the 3-clause BSD License.
#  ___________________________________________________________________________
"""Utility functions and classes for the GDPopt solver."""

from contextlib import contextmanager
import logging
from math import fabs
import sys

from pyomo.common import timing
from pyomo.common.collections import ComponentSet
from pyomo.common.deprecation import deprecation_warning
from pyomo.contrib.fbbt.fbbt import compute_bounds_on_expr
from pyomo.contrib.mcpp.pyomo_mcpp import mcpp_available, McCormick
from pyomo.core import (
    Block, Constraint, minimize, Objective, Reals, Reference,
    TransformationFactory, value, Var)
from pyomo.gdp import Disjunct, Disjunction
from pyomo.gdp.util import _parent_disjunct
from pyomo.opt import SolverFactory

class _DoNothing(object):
    """Do nothing, literally.

    This class is used in situations of "do something if attribute exists."
    """

    def __init__(self, *args, **kwargs):
        pass

    def __call__(self, *args, **kwargs):
        pass

    def __getattr__(self, attr):
        def _do_nothing(*args, **kwargs):
            pass

        return _do_nothing

class SuppressInfeasibleWarning(object):
    """Suppress the infeasible model warning message from solve().

    The "WARNING: Loading a SolverResults object with a warning status" warning
    message from calling solve() is often unwanted, but there is no clear way
    to suppress it.

    This is modeled on LoggingIntercept from pyomo.common.log,
    but different in function.

    """

    class InfeasibleWarningFilter(logging.Filter):
        def filter(self, record):
            return not record.getMessage().startswith(
                "Loading a SolverResults object with a warning status into "
                "model=")

    warning_filter = InfeasibleWarningFilter()

    def __enter__(self):
        logger = logging.getLogger('pyomo.core')
        logger.addFilter(self.warning_filter)

    def __exit__(self, exception_type, exception_value, traceback):
        logger = logging.getLogger('pyomo.core')
        logger.removeFilter(self.warning_filter)

<<<<<<< HEAD
def solve_continuous_problem(m, config):
    logger = config.logger
    logger.info('Problem has no discrete decisions.')
    obj = next(m.component_data_objects(Objective, active=True))
    if (any(c.body.polynomial_degree() not in (1, 0) for c in
            m.component_data_objects(Constraint, active=True,
                                     descend_into=Block))
        or obj.expr.polynomial_degree() not in (1, 0)):
        logger.info("Your model is an NLP (nonlinear program). "
                    "Using NLP solver %s to solve." % config.nlp_solver)
        results = SolverFactory(config.nlp_solver).solve(
            m, **config.nlp_solver_args)
        return results
    else:
        logger.info("Your model is an LP (linear program). "
                    "Using LP solver %s to solve." % config.mip_solver)
        results = SolverFactory(config.mip_solver).solve(
            m, **config.mip_solver_args)
        return results

def move_nonlinear_objective_to_constraints(util_block, logger):
    m = util_block.model()
    main_obj = next(m.component_data_objects(Objective, descend_into=True,
                                             active=True))

    # Move the objective to the constraints if it is nonlinear
    if main_obj.expr.polynomial_degree() not in (1, 0):
        logger.info("Objective is nonlinear. Moving it to constraint set.")

        util_block.objective_value = Var(domain=Reals, initialize=0)
        if mcpp_available():
            mc_obj = McCormick(main_obj.expr)
            util_block.objective_value.setub(mc_obj.upper())
            util_block.objective_value.setlb(mc_obj.lower())
        else:
            # Use Pyomo's contrib.fbbt package
            lb, ub = compute_bounds_on_expr(main_obj.expr)
            if main_obj.sense == minimize:
                util_block.objective_value.setlb(lb)
=======

def presolve_lp_nlp(solve_data, config):
    """If the model is an LP or NLP, solve it directly.

    """
    m = solve_data.working_model
    GDPopt = m.GDPopt_utils

    # Handle LP/NLP being passed to the solver
    prob = solve_data.results.problem
    if (prob.number_of_binary_variables == 0 and
            prob.number_of_integer_variables == 0 and
            prob.number_of_disjunctions == 0):
        config.logger.info('Problem has no discrete decisions.')
        obj = next(m.component_data_objects(Objective, active=True))
        if (any(c.body.polynomial_degree() not in (1, 0) for c in
                GDPopt.constraint_list) or obj.expr.polynomial_degree() not in
            (1, 0)):
            config.logger.info(
                "Your model is an NLP (nonlinear program). "
                "Using NLP solver %s to solve." % config.nlp_solver)
            results = SolverFactory(config.nlp_solver).solve(
                solve_data.original_model, **config.nlp_solver_args)
            return True, results
        else:
            config.logger.info(
                "Your model is an LP (linear program). "
                "Using LP solver %s to solve." % config.mip_solver)
            results = SolverFactory(config.mip_solver).solve(
                solve_data.original_model, **config.mip_solver_args)
            return True, results

    # TODO if any continuous variables are multipled with binary ones, need
    # to do some kind of transformation (Glover?) or throw an error message
    return False, None


def epigraph_reformulation(exp, slack_var_list, constraint_list, use_mcpp, sense):
    """Epigraph reformulation.

    Generate the epigraph reformuation for objective expressions.

    Parameters
    ----------
    slack_var_list : VarList
        Slack vars for epigraph reformulation.
    constraint_list : ConstraintList
        Epigraph constraint list.
    use_mcpp : Bool
        Whether to use mcpp to tighten the bound of slack variables.
    exp : Expression
        The expression to reformualte.
    sense : objective sense
        The objective sense.
    """
    slack_var = slack_var_list.add()
    if mcpp_available() and use_mcpp:
        mc_obj = McCormick(exp)
        slack_var.setub(mc_obj.upper())
        slack_var.setlb(mc_obj.lower())
    else:
        # Use Pyomo's contrib.fbbt package
        lb, ub = compute_bounds_on_expr(exp)
        if sense == minimize:
            slack_var.setlb(lb)
        else:
            slack_var.setub(ub)
    if sense == minimize:
        constraint_list.add(expr=slack_var >= exp)
    else:
        constraint_list.add(expr=slack_var <= exp)


def process_objective(solve_data, config, move_objective=False,
                      use_mcpp=False, update_var_con_list=True,
                      partition_nonlinear_terms=True,
                      obj_handleable_polynomial_degree={0, 1},
                      constr_handleable_polynomial_degree={0, 1}):
    """Process model objective function.

    Check that the model has only 1 valid objective.
    If the objective is nonlinear, move it into the constraints.
    If no objective function exists, emit a warning and create a dummy 
    objective.

    Parameters
    ----------
    solve_data (GDPoptSolveData): solver environment data class
    config (ConfigBlock): solver configuration options
    move_objective (bool): if True, move even linear
        objective functions to the constraints
    update_var_con_list (bool): if True, the variable/constraint/objective lists will not be updated. 
        This arg is set to True by default. Currently, update_var_con_list will be set to False only when
        add_regularization is not None in MindtPy.
    partition_nonlinear_terms (bool): if True, partition sum of nonlinear terms in the objective function.

    """
    m = solve_data.working_model
    util_blk = getattr(m, solve_data.util_block_name)
    # Handle missing or multiple objectives
    active_objectives = list(m.component_data_objects(
        ctype=Objective, active=True, descend_into=True))
    solve_data.results.problem.number_of_objectives = len(active_objectives)
    if len(active_objectives) == 0:
        config.logger.warning(
            'Model has no active objectives. Adding dummy objective.')
        util_blk.dummy_objective = Objective(expr=1)
        main_obj = util_blk.dummy_objective
    elif len(active_objectives) > 1:
        raise ValueError('Model has multiple active objectives.')
    else:
        main_obj = active_objectives[0]
    solve_data.results.problem.sense = ProblemSense.minimize if \
                                       main_obj.sense == 1 else \
                                       ProblemSense.maximize
    solve_data.objective_sense = main_obj.sense

    # Move the objective to the constraints if it is nonlinear or move_objective is True.
    if main_obj.expr.polynomial_degree() not in obj_handleable_polynomial_degree or move_objective:
        if move_objective:
            config.logger.info("Moving objective to constraint set.")
        else:
            config.logger.info(
                "Objective is nonlinear. Moving it to constraint set.")
        util_blk.objective_value = VarList(domain=Reals, initialize=0)
        util_blk.objective_constr = ConstraintList()
        if main_obj.expr.polynomial_degree() not in obj_handleable_polynomial_degree and partition_nonlinear_terms and main_obj.expr.__class__ is EXPR.SumExpression:
            repn = generate_standard_repn(main_obj.expr, quadratic=2 in obj_handleable_polynomial_degree)
            # the following code will also work if linear_subexpr is a constant.
            linear_subexpr = repn.constant + sum(coef*var for coef, var in zip(repn.linear_coefs, repn.linear_vars)) \
                + sum(coef*var1*var2 for coef, (var1, var2) in zip(repn.quadratic_coefs, repn.quadratic_vars))
            # only need to generate one epigraph constraint for the sum of all linear terms and constant
            epigraph_reformulation(linear_subexpr, util_blk.objective_value, util_blk.objective_constr, use_mcpp, main_obj.sense)
            nonlinear_subexpr = repn.nonlinear_expr
            if nonlinear_subexpr.__class__ is EXPR.SumExpression:
                for subsubexpr in nonlinear_subexpr.args:
                    epigraph_reformulation(subsubexpr, util_blk.objective_value, util_blk.objective_constr, use_mcpp, main_obj.sense)
>>>>>>> b7650aa6
            else:
                util_block.objective_value.setub(ub)

        if main_obj.sense == minimize:
            util_block.objective_constr = Constraint(
                expr=util_block.objective_value >= main_obj.expr)
        else:
            util_block.objective_constr = Constraint(
                expr=util_block.objective_value <= main_obj.expr)
        # Deactivate the original objective and add this new one.
        main_obj.deactivate()
<<<<<<< HEAD
        util_block.objective = Objective(
            expr=util_block.objective_value, sense=main_obj.sense)
=======
        util_blk.objective = Objective(expr=sum(util_blk.objective_value[:]), sense=main_obj.sense)

        if main_obj.expr.polynomial_degree() not in obj_handleable_polynomial_degree or \
           (move_objective and update_var_con_list):
            util_blk.variable_list.extend(util_blk.objective_value[:])
            util_blk.continuous_variable_list.extend(util_blk.objective_value[:])
            util_blk.constraint_list.extend(util_blk.objective_constr[:])
            util_blk.objective_list.append(util_blk.objective)
            for constr in util_blk.objective_constr[:]:
                if constr.body.polynomial_degree() in constr_handleable_polynomial_degree:
                    util_blk.linear_constraint_list.append(constr)
                else:
                    util_blk.nonlinear_constraint_list.append(constr)
>>>>>>> b7650aa6

        # Add the new variable and constraint to the working lists
        if main_obj.expr.polynomial_degree() not in (1, 0):
            util_block.algebraic_variable_list.append(
                util_block.objective_value)
            if hasattr(util_block, 'constraint_list'):
                util_block.constraint_list.append(util_block.objective_constr)

def a_logger(str_or_logger):
    """Returns a logger when passed either a logger name or logger object."""
    if isinstance(str_or_logger, logging.Logger):
        return str_or_logger
    else:
        return logging.getLogger(str_or_logger)

def copy_var_list_values(from_list, to_list, config,
                         skip_stale=False, skip_fixed=True,
                         ignore_integrality=False):
    """Copy variable values from one list to another, without validation"""
    if ignore_integrality:
        deprecation_warning("The 'ignore_integrality' argument is no longer "
                            "has any functionality since this function does "
                            "not validate the values.", version="TBD")
    for v_from, v_to in zip(from_list, to_list):
        if skip_stale and v_from.stale:
            continue  # Skip stale variable values.
        if skip_fixed and v_to.is_fixed():
            continue  # Skip fixed variables.
        v_to.set_value(value(v_from, exception=False), skip_validation=True)

def fix_discrete_var(var, val, config):
    """Fixes the discrete variable var to val, rounding to the nearest integer
    or not, depending on if rounding is specifed in config and what the integer
    tolerance is."""
    if val is None:
        return
    if var.is_continuous():
        var.set_value(val, skip_validation=True)
    elif (fabs(val - round(val)) > config.integer_tolerance):
        raise ValueError(
            "Integer variable '%s' cannot be fixed to value %s because it "
            "is not within the specified integer tolerance of %s." %
            (var.name, val, config.integer_tolerance))
    else:
        # variable is integer and within tolerance
        if config.round_discrete_vars:
            var.fix(int(round(val)))
        else:
            var.fix(val, skip_validation=True)

@contextmanager
def fix_master_solution_in_subproblem(master_util_block, subproblem_util_block,
                                      config, make_subproblem_continuous=True):
    # fix subproblem Blocks according to the master solution
    fixed = []
    for disjunct, block in zip(master_util_block.disjunct_list,
                               subproblem_util_block.disjunct_list):
        if not disjunct.indicator_var.value:
            block.deactivate()
            block.binary_indicator_var.fix(0)
        else:
            block.binary_indicator_var.fix(1)
            fixed.append(block.name)
    config.logger.debug("Fixed the following Disjuncts to 'True': %s"
                        % ", ".join(fixed))

    fixed_bools = []
    for master_bool, subprob_bool in zip(
            master_util_block.non_indicator_boolean_variable_list,
            subproblem_util_block.non_indicator_boolean_variable_list):
        master_binary = master_bool.get_associated_binary()
        subprob_binary = subprob_bool.get_associated_binary()
        val = master_binary.value
        if val is None:
            # If it's None, it's not yet constrained in master problem: make an
            # arbitrary decision for now, and store it in the master problem so
            # the no-good cut will be right.
            master_binary.set_value(1)
            subprob_binary.fix(1)
            bool_val = True
        elif val > 0.5:
            subprob_binary.fix(1)
            bool_val = True
        else:
            subprob_binary.fix(0)
            bool_val = False
        fixed_bools.append("%s = %s" % (subprob_bool.name, bool_val))
    config.logger.debug("Fixed the following Boolean variables: %s"
                        % ", ".join(fixed_bools))

    # Fix subproblem discrete variables according to the master solution
    if make_subproblem_continuous:
        fixed_discrete = []
        for master_var, subprob_var in zip(
                master_util_block.discrete_variable_list,
                subproblem_util_block.discrete_variable_list):
            # [ESJ 1/24/21]: We don't check if master_var actually has a value
            # here because we are going to have to do that error checking
            # later. This is because the subproblem could have discrete
            # variables that aren't in the master and vice versa since master is
            # linearized, but subproblem is a specific realization of the
            # disjuncts. All this means we don't have enough info to do it here.
            fix_discrete_var(subprob_var, master_var.value, config)
            fixed_discrete.append("%s = %s" % (subprob_var.name,
                                               master_var.value))
        config.logger.debug("Fixed the following integer variables: %s" %
                            ", ".join(fixed_discrete))

    # Call the subproblem initialization callback
    config.subproblem_initialization_method(subproblem_util_block,
                                            master_util_block)

    yield

    # unfix all subproblem blocks
    for block in subproblem_util_block.disjunct_list:
        block.activate()
        block.binary_indicator_var.unfix()

    # unfix all the formerly-Boolean variables
    for bool_var in subproblem_util_block.non_indicator_boolean_variable_list:
        bool_var.get_associated_binary().unfix()

    # unfix all discrete variables and restore them to their original values
    if make_subproblem_continuous:
        for var in subproblem_util_block.discrete_variable_list:
            subprob_var.fixed = False

    # [ESJ 2/25/22] I think we don't need to reset the values of the continuous
    # variables because we will initialize them based on the master solution
    # before we solve again.

def is_feasible(model, config):
    """Checks to see if the algebraic model is feasible in its current state.

    Checks variable bounds and active constraints. Not for use with
    untransformed GDP models.

    """
    disj = next(model.component_data_objects(
        ctype=Disjunct, active=True), None)
    if disj is not None:
        raise NotImplementedError(
            "Found active disjunct %s. "
            "This function is not intended to check "
            "feasibility of disjunctive models, "
            "only transformed subproblems." % disj.name)

    config.logger.debug('Checking if model is feasible.')
    for constr in model.component_data_objects(
            ctype=Constraint, active=True, descend_into=True):
        # Check constraint lower bound
        if (constr.lower is not None and (
                value(constr.lower) - value(constr.body)
                >= config.constraint_tolerance
        )):
            config.logger.info('%s: body %s < LB %s' % (
                constr.name, value(constr.body), value(constr.lower)))
            return False
        # check constraint upper bound
        if (constr.upper is not None and (
                value(constr.body) - value(constr.upper)
                >= config.constraint_tolerance
        )):
            config.logger.info('%s: body %s > UB %s' % (
                constr.name, value(constr.body), value(constr.upper)))
            return False
    for var in model.component_data_objects(ctype=Var, descend_into=True):
        # Check variable lower bound
        if (var.has_lb() and
                value(var.lb) - value(var) >= config.variable_tolerance):
            config.logger.info('%s: value %s < LB %s' % (
                var.name, value(var), value(var.lb)))
            return False
        # Check variable upper bound
        if (var.has_ub() and
                value(var) - value(var.ub) >= config.variable_tolerance):
            config.logger.info('%s: value %s > UB %s' % (
                var.name, value(var), value(var.ub)))
            return False
    config.logger.info('Model is feasible.')
    return True

<<<<<<< HEAD
=======

def build_ordered_component_lists(model, solve_data):
    """Define lists used for future data transfer.

    Also attaches ordered lists of the variables, constraints, disjuncts, and
    disjunctions to the model so that they can be used for mapping back and
    forth.

    """
    util_blk = getattr(model, solve_data.util_block_name)
    var_set = ComponentSet()
    setattr(
        util_blk, 'constraint_list', list(
            model.component_data_objects(
                ctype=Constraint, active=True,
                descend_into=(Block, Disjunct))))
    if hasattr(solve_data,'mip_constraint_polynomial_degree'):
        mip_constraint_polynomial_degree = solve_data.mip_constraint_polynomial_degree
    else:
        mip_constraint_polynomial_degree = {0, 1}
    setattr(
        util_blk, 'linear_constraint_list', list(
            c for c in model.component_data_objects(
            ctype=Constraint, active=True, descend_into=(Block, Disjunct))
            if c.body.polynomial_degree() in mip_constraint_polynomial_degree))
    setattr(
        util_blk, 'nonlinear_constraint_list', list(
            c for c in model.component_data_objects(
            ctype=Constraint, active=True, descend_into=(Block, Disjunct))
            if c.body.polynomial_degree() not in mip_constraint_polynomial_degree))
    setattr(
        util_blk, 'disjunct_list', list(
            model.component_data_objects(
                ctype=Disjunct, active=True,
                descend_into=(Block, Disjunct))))
    setattr(
        util_blk, 'disjunction_list', list(
            model.component_data_objects(
                ctype=Disjunction, active=True,
                descend_into=(Disjunct, Block))))
    setattr(
        util_blk, 'objective_list', list(
            model.component_data_objects(
                ctype=Objective, active=True,
                descend_into=(Block))))

    # Identify the non-fixed variables in (potentially) active constraints and
    # objective functions
    for constr in getattr(util_blk, 'constraint_list'):
        for v in identify_variables(constr.body, include_fixed=False):
            var_set.add(v)
    for obj in model.component_data_objects(ctype=Objective, active=True):
        for v in identify_variables(obj.expr, include_fixed=False):
            var_set.add(v)
    # Disjunct indicator variables might not appear in active constraints. In
    # fact, if we consider them Logical variables, they should not appear in
    # active algebraic constraints. For now, they need to be added to the
    # variable set.
    for disj in getattr(util_blk, 'disjunct_list'):
        var_set.add(disj.binary_indicator_var)

    # We use component_data_objects rather than list(var_set) in order to
    # preserve a deterministic ordering.
    var_list = list(
        v for v in model.component_data_objects(
            ctype=Var, descend_into=(Block, Disjunct))
        if v in var_set)
    setattr(util_blk, 'variable_list', var_list)
    discrete_variable_list = list(
        v for v in model.component_data_objects(
            ctype=Var, descend_into=(Block, Disjunct))
        if v in var_set and v.is_integer())
    setattr(util_blk, 'discrete_variable_list', discrete_variable_list)
    continuous_variable_list = list(
        v for v in model.component_data_objects(
            ctype=Var, descend_into=(Block, Disjunct))
        if v in var_set and v.is_continuous())
    setattr(util_blk, 'continuous_variable_list', continuous_variable_list)


def setup_results_object(solve_data, config):
    """Record problem statistics for original model."""
    # Create the solver results object
    res = solve_data.results
    prob = res.problem
    res.problem.name = solve_data.original_model.name
    res.problem.number_of_nonzeros = None  # TODO
    # TODO work on termination condition and message
    res.solver.termination_condition = None
    res.solver.message = None
    res.solver.user_time = None
    res.solver.system_time = None
    res.solver.wallclock_time = None
    res.solver.termination_message = None

    num_of = build_model_size_report(solve_data.original_model)

    # Get count of constraints and variables
    prob.number_of_constraints = num_of.activated.constraints
    prob.number_of_disjunctions = num_of.activated.disjunctions
    prob.number_of_variables = num_of.activated.variables
    prob.number_of_binary_variables = num_of.activated.binary_variables
    prob.number_of_continuous_variables = num_of.activated.continuous_variables
    prob.number_of_integer_variables = num_of.activated.integer_variables

    config.logger.info(
        "Original model has %s constraints (%s nonlinear) "
        "and %s disjunctions, "
        "with %s variables, of which %s are binary, %s are integer, "
        "and %s are continuous." %
        (num_of.activated.constraints,
         num_of.activated.nonlinear_constraints,
         num_of.activated.disjunctions,
         num_of.activated.variables,
         num_of.activated.binary_variables,
         num_of.activated.integer_variables,
         num_of.activated.continuous_variables))


# def validate_disjunctions(model, config):
#     """Validate that the active disjunctions on the model are satisfied
#     by the current disjunct indicator_var values."""
#     active_disjunctions = model.component_data_objects(
#         ctype=Disjunction, active=True, descend_into=(Block, Disjunct))
#     for disjtn in active_disjunctions:
#         sum_disj_vals = sum(disj.indicator_var.value
#                             for disj in disjtn.disjuncts)
#         if disjtn.xor and fabs(sum_disj_vals - 1) > config.integer_tolerance:
#             raise ValueError(
#                 "Expected disjunct values to add up to 1 "
#                 "for XOR disjunction %s. "
#                 "Instead, values add up to %s." % (disjtn.name, sum_disj_vals))
#         elif sum_disj_vals + config.integer_tolerance < 1:
#             raise ValueError(
#                 "Expected disjunct values to add up to at least 1 for "
#                 "OR disjunction %s. "
#                 "Instead, values add up to %s." % (disjtn.name, sum_disj_vals))


def constraints_in_True_disjuncts(model, config):
    """Yield constraints in disjuncts where the indicator value is set or 
    fixed to True."""
    for constr in model.component_data_objects(Constraint):
        yield constr
    observed_disjuncts = ComponentSet()
    for disjctn in model.component_data_objects(Disjunction):
        # get all the disjuncts in the disjunction. Check which ones are True.
        for disj in disjctn.disjuncts:
            if disj in observed_disjuncts:
                continue
            observed_disjuncts.add(disj)
            if fabs(disj.binary_indicator_var.value - 1) \
               <= config.integer_tolerance:
                for constr in disj.component_data_objects(Constraint):
                    yield constr


>>>>>>> b7650aa6
@contextmanager
def time_code(timing_data_obj, code_block_name, is_main_timer=False):
    """Starts timer at entry, stores elapsed time at exit

    If `is_main_timer=True`, the start time is stored in the timing_data_obj,
    allowing calculation of total elapsed time 'on the fly' (e.g. to enforce
    a time limit) using `get_main_elapsed_time(timing_data_obj)`.
    """
    start_time = timing.default_timer()
    if is_main_timer:
        timing_data_obj.main_timer_start_time = start_time
    yield
    elapsed_time = timing.default_timer() - start_time
    prev_time = timing_data_obj.get(code_block_name, 0)
    timing_data_obj[code_block_name] = prev_time + elapsed_time

def get_main_elapsed_time(timing_data_obj):
    """Returns the time since entering the main `time_code` context"""
    current_time = timing.default_timer()
    try:
        return current_time - timing_data_obj.main_timer_start_time
    except AttributeError as e:
        if 'main_timer_start_time' in str(e):
            raise e from AttributeError(
                "You need to be in a 'time_code' context to use "
                "`get_main_elapsed_time()`."
            )

@contextmanager
def lower_logger_level_to(logger, level=None, tee=False):
    """Increases logger verbosity by lowering reporting level."""
    if tee: # we want pretty stuff
        level = logging.INFO # we need to be at least this verbose for tee to
                             # work
        handlers = [h for h in logger.handlers]
        logger.handlers.clear()
        logger.propagate = False
        # Send logging to stdout
        sh = logging.StreamHandler(sys.stdout)
        # set it to the logger level first, we'll change it below if it needs to
        # become more verbose for tee
        sh.setLevel(logger.getEffectiveLevel())
        sh.setFormatter(logging.Formatter('%(message)s'))
        logger.addHandler(sh)

    level_changed = False
    if level is not None and logger.getEffectiveLevel() > level:
        # If logger level is higher (less verbose), decrease it
        old_logger_level = logger.level
        logger.setLevel(level)
        if tee:
            sh.setLevel(level)
        level_changed = True

    yield

    if tee:
        logger.handlers.clear()
        for h in handlers:
            logger.addHandler(h)
        logger.propagate = True
    if level_changed:
        logger.setLevel(old_logger_level)

def _add_bigm_constraint_to_transformed_model(m, constraint, block):
    """Adds the given constraint to the master problem model as if it had
    been on the model originally, before the bigm transformation was called.
    Note this method doesn't actually add the constraint to the model, it just
    takes a constraint that has been added and transforms it.

    Also note that this is not a general method: We know several special
    things in the case of adding OA cuts:
    * No one is going to have a bigm Suffix or arg for this cut--we're
    definitely calculating our own value of M.
    * constraint is for sure a ConstraintData--we don't need to handle anything
    else.
    * We know that we originally called bigm with the default arguments to the
    transformation, so we can assume all of those for this as well. (This is
    part of the reason this *isn't* a general method, what to do about this
    generally is a hard question.)

    Parameters
    ----------
    m: Master problem model that has been transformed with bigm.
    constraint: Already-constructed ConstraintData somewhere on m
    block: The block that constraint lives on. This Block may or may not be on
           a Disjunct.
    """
    # Find out it if this constraint really is on a Disjunct. If not, then
    # it's global and we don't actually need to do anything.
    parent_disjunct = block
    if parent_disjunct.ctype is not Disjunct:
        parent_disjunct = _parent_disjunct(block)

    if parent_disjunct is None:
        # the constraint is global, there's nothing to do.
        return

    bigm = TransformationFactory('gdp.bigm')
    bigm.assume_fixed_vars_permanent = False
    # ESJ: This function doesn't handle ConstraintDatas, and bigm is not
    # sufficiently modular to have a function that does at the moment, so I'm
    # making a Reference to the ComponentData so that it will look like an
    # indexed component for now. If I redesign bigm at some point, then this
    # could be prettier.
    bigm._transform_constraint(Reference(constraint), parent_disjunct, None,
                                [], [])<|MERGE_RESOLUTION|>--- conflicted
+++ resolved
@@ -73,7 +73,6 @@
         logger = logging.getLogger('pyomo.core')
         logger.removeFilter(self.warning_filter)
 
-<<<<<<< HEAD
 def solve_continuous_problem(m, config):
     logger = config.logger
     logger.info('Problem has no discrete decisions.')
@@ -113,145 +112,6 @@
             lb, ub = compute_bounds_on_expr(main_obj.expr)
             if main_obj.sense == minimize:
                 util_block.objective_value.setlb(lb)
-=======
-
-def presolve_lp_nlp(solve_data, config):
-    """If the model is an LP or NLP, solve it directly.
-
-    """
-    m = solve_data.working_model
-    GDPopt = m.GDPopt_utils
-
-    # Handle LP/NLP being passed to the solver
-    prob = solve_data.results.problem
-    if (prob.number_of_binary_variables == 0 and
-            prob.number_of_integer_variables == 0 and
-            prob.number_of_disjunctions == 0):
-        config.logger.info('Problem has no discrete decisions.')
-        obj = next(m.component_data_objects(Objective, active=True))
-        if (any(c.body.polynomial_degree() not in (1, 0) for c in
-                GDPopt.constraint_list) or obj.expr.polynomial_degree() not in
-            (1, 0)):
-            config.logger.info(
-                "Your model is an NLP (nonlinear program). "
-                "Using NLP solver %s to solve." % config.nlp_solver)
-            results = SolverFactory(config.nlp_solver).solve(
-                solve_data.original_model, **config.nlp_solver_args)
-            return True, results
-        else:
-            config.logger.info(
-                "Your model is an LP (linear program). "
-                "Using LP solver %s to solve." % config.mip_solver)
-            results = SolverFactory(config.mip_solver).solve(
-                solve_data.original_model, **config.mip_solver_args)
-            return True, results
-
-    # TODO if any continuous variables are multipled with binary ones, need
-    # to do some kind of transformation (Glover?) or throw an error message
-    return False, None
-
-
-def epigraph_reformulation(exp, slack_var_list, constraint_list, use_mcpp, sense):
-    """Epigraph reformulation.
-
-    Generate the epigraph reformuation for objective expressions.
-
-    Parameters
-    ----------
-    slack_var_list : VarList
-        Slack vars for epigraph reformulation.
-    constraint_list : ConstraintList
-        Epigraph constraint list.
-    use_mcpp : Bool
-        Whether to use mcpp to tighten the bound of slack variables.
-    exp : Expression
-        The expression to reformualte.
-    sense : objective sense
-        The objective sense.
-    """
-    slack_var = slack_var_list.add()
-    if mcpp_available() and use_mcpp:
-        mc_obj = McCormick(exp)
-        slack_var.setub(mc_obj.upper())
-        slack_var.setlb(mc_obj.lower())
-    else:
-        # Use Pyomo's contrib.fbbt package
-        lb, ub = compute_bounds_on_expr(exp)
-        if sense == minimize:
-            slack_var.setlb(lb)
-        else:
-            slack_var.setub(ub)
-    if sense == minimize:
-        constraint_list.add(expr=slack_var >= exp)
-    else:
-        constraint_list.add(expr=slack_var <= exp)
-
-
-def process_objective(solve_data, config, move_objective=False,
-                      use_mcpp=False, update_var_con_list=True,
-                      partition_nonlinear_terms=True,
-                      obj_handleable_polynomial_degree={0, 1},
-                      constr_handleable_polynomial_degree={0, 1}):
-    """Process model objective function.
-
-    Check that the model has only 1 valid objective.
-    If the objective is nonlinear, move it into the constraints.
-    If no objective function exists, emit a warning and create a dummy 
-    objective.
-
-    Parameters
-    ----------
-    solve_data (GDPoptSolveData): solver environment data class
-    config (ConfigBlock): solver configuration options
-    move_objective (bool): if True, move even linear
-        objective functions to the constraints
-    update_var_con_list (bool): if True, the variable/constraint/objective lists will not be updated. 
-        This arg is set to True by default. Currently, update_var_con_list will be set to False only when
-        add_regularization is not None in MindtPy.
-    partition_nonlinear_terms (bool): if True, partition sum of nonlinear terms in the objective function.
-
-    """
-    m = solve_data.working_model
-    util_blk = getattr(m, solve_data.util_block_name)
-    # Handle missing or multiple objectives
-    active_objectives = list(m.component_data_objects(
-        ctype=Objective, active=True, descend_into=True))
-    solve_data.results.problem.number_of_objectives = len(active_objectives)
-    if len(active_objectives) == 0:
-        config.logger.warning(
-            'Model has no active objectives. Adding dummy objective.')
-        util_blk.dummy_objective = Objective(expr=1)
-        main_obj = util_blk.dummy_objective
-    elif len(active_objectives) > 1:
-        raise ValueError('Model has multiple active objectives.')
-    else:
-        main_obj = active_objectives[0]
-    solve_data.results.problem.sense = ProblemSense.minimize if \
-                                       main_obj.sense == 1 else \
-                                       ProblemSense.maximize
-    solve_data.objective_sense = main_obj.sense
-
-    # Move the objective to the constraints if it is nonlinear or move_objective is True.
-    if main_obj.expr.polynomial_degree() not in obj_handleable_polynomial_degree or move_objective:
-        if move_objective:
-            config.logger.info("Moving objective to constraint set.")
-        else:
-            config.logger.info(
-                "Objective is nonlinear. Moving it to constraint set.")
-        util_blk.objective_value = VarList(domain=Reals, initialize=0)
-        util_blk.objective_constr = ConstraintList()
-        if main_obj.expr.polynomial_degree() not in obj_handleable_polynomial_degree and partition_nonlinear_terms and main_obj.expr.__class__ is EXPR.SumExpression:
-            repn = generate_standard_repn(main_obj.expr, quadratic=2 in obj_handleable_polynomial_degree)
-            # the following code will also work if linear_subexpr is a constant.
-            linear_subexpr = repn.constant + sum(coef*var for coef, var in zip(repn.linear_coefs, repn.linear_vars)) \
-                + sum(coef*var1*var2 for coef, (var1, var2) in zip(repn.quadratic_coefs, repn.quadratic_vars))
-            # only need to generate one epigraph constraint for the sum of all linear terms and constant
-            epigraph_reformulation(linear_subexpr, util_blk.objective_value, util_blk.objective_constr, use_mcpp, main_obj.sense)
-            nonlinear_subexpr = repn.nonlinear_expr
-            if nonlinear_subexpr.__class__ is EXPR.SumExpression:
-                for subsubexpr in nonlinear_subexpr.args:
-                    epigraph_reformulation(subsubexpr, util_blk.objective_value, util_blk.objective_constr, use_mcpp, main_obj.sense)
->>>>>>> b7650aa6
             else:
                 util_block.objective_value.setub(ub)
 
@@ -263,24 +123,8 @@
                 expr=util_block.objective_value <= main_obj.expr)
         # Deactivate the original objective and add this new one.
         main_obj.deactivate()
-<<<<<<< HEAD
         util_block.objective = Objective(
             expr=util_block.objective_value, sense=main_obj.sense)
-=======
-        util_blk.objective = Objective(expr=sum(util_blk.objective_value[:]), sense=main_obj.sense)
-
-        if main_obj.expr.polynomial_degree() not in obj_handleable_polynomial_degree or \
-           (move_objective and update_var_con_list):
-            util_blk.variable_list.extend(util_blk.objective_value[:])
-            util_blk.continuous_variable_list.extend(util_blk.objective_value[:])
-            util_blk.constraint_list.extend(util_blk.objective_constr[:])
-            util_blk.objective_list.append(util_blk.objective)
-            for constr in util_blk.objective_constr[:]:
-                if constr.body.polynomial_degree() in constr_handleable_polynomial_degree:
-                    util_blk.linear_constraint_list.append(constr)
-                else:
-                    util_blk.nonlinear_constraint_list.append(constr)
->>>>>>> b7650aa6
 
         # Add the new variable and constraint to the working lists
         if main_obj.expr.polynomial_degree() not in (1, 0):
@@ -464,88 +308,6 @@
     config.logger.info('Model is feasible.')
     return True
 
-<<<<<<< HEAD
-=======
-
-def build_ordered_component_lists(model, solve_data):
-    """Define lists used for future data transfer.
-
-    Also attaches ordered lists of the variables, constraints, disjuncts, and
-    disjunctions to the model so that they can be used for mapping back and
-    forth.
-
-    """
-    util_blk = getattr(model, solve_data.util_block_name)
-    var_set = ComponentSet()
-    setattr(
-        util_blk, 'constraint_list', list(
-            model.component_data_objects(
-                ctype=Constraint, active=True,
-                descend_into=(Block, Disjunct))))
-    if hasattr(solve_data,'mip_constraint_polynomial_degree'):
-        mip_constraint_polynomial_degree = solve_data.mip_constraint_polynomial_degree
-    else:
-        mip_constraint_polynomial_degree = {0, 1}
-    setattr(
-        util_blk, 'linear_constraint_list', list(
-            c for c in model.component_data_objects(
-            ctype=Constraint, active=True, descend_into=(Block, Disjunct))
-            if c.body.polynomial_degree() in mip_constraint_polynomial_degree))
-    setattr(
-        util_blk, 'nonlinear_constraint_list', list(
-            c for c in model.component_data_objects(
-            ctype=Constraint, active=True, descend_into=(Block, Disjunct))
-            if c.body.polynomial_degree() not in mip_constraint_polynomial_degree))
-    setattr(
-        util_blk, 'disjunct_list', list(
-            model.component_data_objects(
-                ctype=Disjunct, active=True,
-                descend_into=(Block, Disjunct))))
-    setattr(
-        util_blk, 'disjunction_list', list(
-            model.component_data_objects(
-                ctype=Disjunction, active=True,
-                descend_into=(Disjunct, Block))))
-    setattr(
-        util_blk, 'objective_list', list(
-            model.component_data_objects(
-                ctype=Objective, active=True,
-                descend_into=(Block))))
-
-    # Identify the non-fixed variables in (potentially) active constraints and
-    # objective functions
-    for constr in getattr(util_blk, 'constraint_list'):
-        for v in identify_variables(constr.body, include_fixed=False):
-            var_set.add(v)
-    for obj in model.component_data_objects(ctype=Objective, active=True):
-        for v in identify_variables(obj.expr, include_fixed=False):
-            var_set.add(v)
-    # Disjunct indicator variables might not appear in active constraints. In
-    # fact, if we consider them Logical variables, they should not appear in
-    # active algebraic constraints. For now, they need to be added to the
-    # variable set.
-    for disj in getattr(util_blk, 'disjunct_list'):
-        var_set.add(disj.binary_indicator_var)
-
-    # We use component_data_objects rather than list(var_set) in order to
-    # preserve a deterministic ordering.
-    var_list = list(
-        v for v in model.component_data_objects(
-            ctype=Var, descend_into=(Block, Disjunct))
-        if v in var_set)
-    setattr(util_blk, 'variable_list', var_list)
-    discrete_variable_list = list(
-        v for v in model.component_data_objects(
-            ctype=Var, descend_into=(Block, Disjunct))
-        if v in var_set and v.is_integer())
-    setattr(util_blk, 'discrete_variable_list', discrete_variable_list)
-    continuous_variable_list = list(
-        v for v in model.component_data_objects(
-            ctype=Var, descend_into=(Block, Disjunct))
-        if v in var_set and v.is_continuous())
-    setattr(util_blk, 'continuous_variable_list', continuous_variable_list)
-
-
 def setup_results_object(solve_data, config):
     """Record problem statistics for original model."""
     # Create the solver results object
@@ -584,46 +346,6 @@
          num_of.activated.integer_variables,
          num_of.activated.continuous_variables))
 
-
-# def validate_disjunctions(model, config):
-#     """Validate that the active disjunctions on the model are satisfied
-#     by the current disjunct indicator_var values."""
-#     active_disjunctions = model.component_data_objects(
-#         ctype=Disjunction, active=True, descend_into=(Block, Disjunct))
-#     for disjtn in active_disjunctions:
-#         sum_disj_vals = sum(disj.indicator_var.value
-#                             for disj in disjtn.disjuncts)
-#         if disjtn.xor and fabs(sum_disj_vals - 1) > config.integer_tolerance:
-#             raise ValueError(
-#                 "Expected disjunct values to add up to 1 "
-#                 "for XOR disjunction %s. "
-#                 "Instead, values add up to %s." % (disjtn.name, sum_disj_vals))
-#         elif sum_disj_vals + config.integer_tolerance < 1:
-#             raise ValueError(
-#                 "Expected disjunct values to add up to at least 1 for "
-#                 "OR disjunction %s. "
-#                 "Instead, values add up to %s." % (disjtn.name, sum_disj_vals))
-
-
-def constraints_in_True_disjuncts(model, config):
-    """Yield constraints in disjuncts where the indicator value is set or 
-    fixed to True."""
-    for constr in model.component_data_objects(Constraint):
-        yield constr
-    observed_disjuncts = ComponentSet()
-    for disjctn in model.component_data_objects(Disjunction):
-        # get all the disjuncts in the disjunction. Check which ones are True.
-        for disj in disjctn.disjuncts:
-            if disj in observed_disjuncts:
-                continue
-            observed_disjuncts.add(disj)
-            if fabs(disj.binary_indicator_var.value - 1) \
-               <= config.integer_tolerance:
-                for constr in disj.component_data_objects(Constraint):
-                    yield constr
-
-
->>>>>>> b7650aa6
 @contextmanager
 def time_code(timing_data_obj, code_block_name, is_main_timer=False):
     """Starts timer at entry, stores elapsed time at exit
