#  ___________________________________________________________________________
#
#  Pyomo: Python Optimization Modeling Objects
#  Copyright (c) 2008-2022
#  National Technology and Engineering Solutions of Sandia, LLC
#  Under the terms of Contract DE-NA0003525 with National Technology and
#  Engineering Solutions of Sandia, LLC, the U.S. Government retains certain
#  rights in this software.
#  This software is distributed under the 3-clause BSD License.
#  ___________________________________________________________________________
"""Utility functions and classes for the GDPopt solver."""

from contextlib import contextmanager
import logging
from math import fabs
import sys

from pyomo.common import timing
from pyomo.common.collections import ComponentSet
from pyomo.common.deprecation import deprecation_warning
from pyomo.contrib.fbbt.fbbt import compute_bounds_on_expr
from pyomo.contrib.mcpp.pyomo_mcpp import mcpp_available, McCormick
from pyomo.core import (
<<<<<<< HEAD
    Block, Constraint, minimize, Objective, Reals, Reference,
    TransformationFactory, value, Var)
from pyomo.core.expr.numvalue import native_types
=======
    Block,
    Constraint,
    minimize,
    Objective,
    Reals,
    Reference,
    TransformationFactory,
    value,
    Var,
)
>>>>>>> 63a3c602
from pyomo.gdp import Disjunct, Disjunction
from pyomo.gdp.util import _parent_disjunct
from pyomo.opt import SolverFactory


class _DoNothing(object):
    """Do nothing, literally.

    This class is used in situations of "do something if attribute exists."
    """

    def __init__(self, *args, **kwargs):
        pass

    def __call__(self, *args, **kwargs):
        pass

    def __getattr__(self, attr):
        def _do_nothing(*args, **kwargs):
            pass

        return _do_nothing


class SuppressInfeasibleWarning(object):
    """Suppress the infeasible model warning message from solve().

    The "WARNING: Loading a SolverResults object with a warning status" warning
    message from calling solve() is often unwanted, but there is no clear way
    to suppress it.

    This is modeled on LoggingIntercept from pyomo.common.log,
    but different in function.

    """

    class InfeasibleWarningFilter(logging.Filter):
        def filter(self, record):
            return not record.getMessage().startswith(
                "Loading a SolverResults object with a warning status into model"
            )

    warning_filter = InfeasibleWarningFilter()

    def __enter__(self):
        logger = logging.getLogger('pyomo.core')
        logger.addFilter(self.warning_filter)
        return self

    def __exit__(self, exception_type, exception_value, traceback):
        logger = logging.getLogger('pyomo.core')
        logger.removeFilter(self.warning_filter)


def solve_continuous_problem(m, config):
    logger = config.logger
    logger.info('Problem has no discrete decisions.')
    obj = next(m.component_data_objects(Objective, active=True))
<<<<<<< HEAD
    if (any(c.body.polynomial_degree() not in (1, 0) for c in
            m.component_data_objects(Constraint, active=True,
                                     descend_into=Block))
        or obj.polynomial_degree() not in (1, 0)):
        logger.info("Your model is an NLP (nonlinear program). "
                    "Using NLP solver %s to solve." % config.nlp_solver)
        results = SolverFactory(config.nlp_solver).solve(
            m, **config.nlp_solver_args)
=======
    if any(
        c.body.polynomial_degree() not in (1, 0)
        for c in m.component_data_objects(Constraint, active=True, descend_into=Block)
    ) or obj.expr.polynomial_degree() not in (1, 0):
        logger.info(
            "Your model is an NLP (nonlinear program). "
            "Using NLP solver %s to solve." % config.nlp_solver
        )
        results = SolverFactory(config.nlp_solver).solve(m, **config.nlp_solver_args)
>>>>>>> 63a3c602
        return results
    else:
        logger.info(
            "Your model is an LP (linear program). "
            "Using LP solver %s to solve." % config.mip_solver
        )
        results = SolverFactory(config.mip_solver).solve(m, **config.mip_solver_args)
        return results


def move_nonlinear_objective_to_constraints(util_block, logger):
    m = util_block.parent_block()
<<<<<<< HEAD
    discrete_obj = next(m.component_data_objects(Objective, descend_into=True,
                                                 active=True))
    if discrete_obj.polynomial_degree() in (1, 0):
        # Nothing to move
        return None
=======
    discrete_obj = next(
        m.component_data_objects(Objective, descend_into=True, active=True)
    )
>>>>>>> 63a3c602

    # Move the objective to the constraints if it is nonlinear
    logger.info("Objective is nonlinear. Moving it to constraint set.")

    util_block.objective_value = Var(domain=Reals, initialize=0)
    if mcpp_available():
        mc_obj = McCormick(discrete_obj.expr)
        util_block.objective_value.setub(mc_obj.upper())
        util_block.objective_value.setlb(mc_obj.lower())
    else:
        # Use Pyomo's contrib.fbbt package
        lb, ub = compute_bounds_on_expr(discrete_obj.expr)
        if discrete_obj.sense == minimize:
<<<<<<< HEAD
            util_block.objective_value.setlb(lb)
        else:
            util_block.objective_value.setub(ub)

    if discrete_obj.sense == minimize:
        util_block.objective_constr = Constraint(
            expr=util_block.objective_value >= discrete_obj.expr)
    else:
        util_block.objective_constr = Constraint(
            expr=util_block.objective_value <= discrete_obj.expr)
    # Deactivate the original objective and add this new one.
    discrete_obj.deactivate()
    util_block.objective = Objective(
        expr=util_block.objective_value, sense=discrete_obj.sense)

    # Add the new variable and constraint to the working lists
    util_block.algebraic_variable_list.append(
        util_block.objective_value)
    if hasattr(util_block, 'constraint_list'):
        util_block.constraint_list.append(util_block.objective_constr)
    # If we moved the objective, return the original in case we want to
    # restore it later
    return discrete_obj

=======
            util_block.objective_constr = Constraint(
                expr=util_block.objective_value >= discrete_obj.expr
            )
        else:
            util_block.objective_constr = Constraint(
                expr=util_block.objective_value <= discrete_obj.expr
            )
        # Deactivate the original objective and add this new one.
        discrete_obj.deactivate()
        util_block.objective = Objective(
            expr=util_block.objective_value, sense=discrete_obj.sense
        )

        # Add the new variable and constraint to the working lists
        if discrete_obj.expr.polynomial_degree() not in (1, 0):
            util_block.algebraic_variable_list.append(util_block.objective_value)
            if hasattr(util_block, 'constraint_list'):
                util_block.constraint_list.append(util_block.objective_constr)
        # If we moved the objective, return the original in case we want to
        # restore it later
        return discrete_obj
    # Nothing was moved
    return None
>>>>>>> 63a3c602


def a_logger(str_or_logger):
    """Returns a logger when passed either a logger name or logger object."""
    if isinstance(str_or_logger, logging.Logger):
        return str_or_logger
    else:
        return logging.getLogger(str_or_logger)


def copy_var_list_values(
    from_list,
    to_list,
    config,
    skip_stale=False,
    skip_fixed=True,
    ignore_integrality=False,
):
    """Copy variable values from one list to another.

    Rounds to Binary/Integer if necessary
    Sets to zero for NonNegativeReals if necessary
    """
    if ignore_integrality:
        deprecation_warning(
            "The 'ignore_integrality' argument no longer has any functionality.",
            version="6.4.2",
        )

    if len(from_list) != len(to_list):
        raise ValueError('The lengths of from_list and to_list do not match.')

    for v_from, v_to in zip(from_list, to_list):
        if skip_stale and v_from.stale:
            continue  # Skip stale variable values.
        if skip_fixed and v_to.is_fixed():
            continue  # Skip fixed variables.
        v_to.set_value(value(v_from, exception=False), skip_validation=True)


def fix_discrete_var(var, val, config):
    """Fixes the discrete variable var to val, rounding to the nearest integer
    or not, depending on if rounding is specified in config and what the integer
    tolerance is."""
    if val is None:
        return
    if var.is_continuous():
        var.set_value(val, skip_validation=True)
    elif fabs(val - round(val)) > config.integer_tolerance:
        raise ValueError(
            "Integer variable '%s' cannot be fixed to value %s because it "
            "is not within the specified integer tolerance of %s."
            % (var.name, val, config.integer_tolerance)
        )
    else:
        # variable is integer and within tolerance
        if config.round_discrete_vars:
            var.fix(int(round(val)))
        else:
            var.fix(val, skip_validation=True)


class fix_discrete_solution_in_subproblem(object):
    def __init__(
        self,
        true_disjuncts,
        boolean_var_values,
        integer_var_values,
        subprob_util_block,
        config,
        solver,
    ):
        self.True_disjuncts = true_disjuncts
        self.boolean_var_values = boolean_var_values
        self.discrete_var_values = integer_var_values
        self.subprob_util_block = subprob_util_block
        self.config = config

    def __enter__(self):
        # fix subproblem Blocks according to the discrete problem solution
        fixed = []
        for block in self.subprob_util_block.disjunct_list:
            if block in self.True_disjuncts:
                block.binary_indicator_var.fix(1)
                fixed.append(block.name)
            else:
                block.deactivate()
                block.binary_indicator_var.fix(0)
        self.config.logger.debug(
            "Fixed the following Disjuncts to 'True': %s" % ", ".join(fixed)
        )

        fixed_bools = []
        for subprob_bool, val in zip(
            self.subprob_util_block.non_indicator_boolean_variable_list,
            self.boolean_var_values,
        ):
            subprob_binary = subprob_bool.get_associated_binary()
            if val:
                subprob_binary.fix(1)
            else:
                subprob_binary.fix(0)
            fixed_bools.append("%s = %s" % (subprob_bool.name, val))
        self.config.logger.debug(
            "Fixed the following Boolean variables: %s" % ", ".join(fixed_bools)
        )

        # Fix subproblem discrete variables according to the discrete problem
        # solution
        if self.config.force_subproblem_nlp:
            fixed_discrete = []
            for subprob_var, val in zip(
                self.subprob_util_block.discrete_variable_list, self.discrete_var_values
            ):
                fix_discrete_var(subprob_var, val, self.config)
                fixed_discrete.append("%s = %s" % (subprob_var.name, val))
            self.config.logger.debug(
                "Fixed the following integer variables: "
                "%s" % ", ".join(fixed_discrete)
            )

        # Call the subproblem initialization callback
        self.config.subproblem_initialization_method(
            self.True_disjuncts,
            self.boolean_var_values,
            self.discrete_var_values,
            self.subprob_util_block,
        )

        return self

    def __exit__(self, type, value, traceback):
        # unfix all subproblem blocks
        for block in self.subprob_util_block.disjunct_list:
            block.activate()
            block.binary_indicator_var.unfix()

        # unfix all the formerly-Boolean variables
        for bool_var in self.subprob_util_block.non_indicator_boolean_variable_list:
            bool_var.get_associated_binary().unfix()

        # unfix all discrete variables and restore them to their original values
        if self.config.force_subproblem_nlp:
            for subprob_var in self.subprob_util_block.discrete_variable_list:
                subprob_var.fixed = False

        # [ESJ 2/25/22] We don't need to reset the values of the continuous
        # variables because we will initialize them based on the discrete
        # problem solution before we solve again.


class fix_discrete_problem_solution_in_subproblem(fix_discrete_solution_in_subproblem):
    def __init__(self, discrete_prob_util_block, subproblem_util_block, solver, config):
        self.discrete_prob_util_block = discrete_prob_util_block
        self.subprob_util_block = subproblem_util_block
        self.solver = solver
        self.config = config

    def __enter__(self):
        # fix subproblem Blocks according to the discrete problem solution
        fixed = []
        for disjunct, block in zip(
            self.discrete_prob_util_block.disjunct_list,
            self.subprob_util_block.disjunct_list,
        ):
            if not disjunct.indicator_var.value:
                block.deactivate()
                block.binary_indicator_var.fix(0)
            else:
                block.binary_indicator_var.fix(1)
                fixed.append(block.name)
        self.config.logger.debug(
            "Fixed the following Disjuncts to 'True': %s" % ", ".join(fixed)
        )

        fixed_bools = []
        for discrete_problem_bool, subprob_bool in zip(
            self.discrete_prob_util_block.non_indicator_boolean_variable_list,
            self.subprob_util_block.non_indicator_boolean_variable_list,
        ):
            discrete_problem_binary = discrete_problem_bool.get_associated_binary()
            subprob_binary = subprob_bool.get_associated_binary()
            val = discrete_problem_binary.value
            if val is None:
                # If it's None, it's not yet constrained in discrete problem:
                # make an arbitrary decision for now, and store it in the
                # discrete problem so the no-good cut will be right.
                discrete_problem_binary.set_value(1)
                subprob_binary.fix(1)
                bool_val = True
            elif val > 0.5:
                subprob_binary.fix(1)
                bool_val = True
            else:
                subprob_binary.fix(0)
                bool_val = False
            fixed_bools.append("%s = %s" % (subprob_bool.name, bool_val))
        self.config.logger.debug(
            "Fixed the following Boolean variables: %s" % ", ".join(fixed_bools)
        )

        # Fix subproblem discrete variables according to the discrete problem
        # solution
        if self.config.force_subproblem_nlp:
            fixed_discrete = []
            for discrete_problem_var, subprob_var in zip(
                self.discrete_prob_util_block.discrete_variable_list,
                self.subprob_util_block.discrete_variable_list,
            ):
                # [ESJ 1/24/21]: We don't check if discrete problem_var
                # actually has a value here because we are going to have to do
                # that error checking later. This is because the subproblem
                # could have discrete variables that aren't in the discrete
                # problem and vice versa since discrete problem is linearized,
                # but subproblem is a specific realization of the disjuncts. All
                # this means we don't have enough info to do it here.
                fix_discrete_var(subprob_var, discrete_problem_var.value, self.config)
                fixed_discrete.append(
                    "%s = %s" % (subprob_var.name, discrete_problem_var.value)
                )
            self.config.logger.debug(
                "Fixed the following integer variables: "
                "%s" % ", ".join(fixed_discrete)
            )

        # Call the subproblem initialization callback
        self.config.subproblem_initialization_method(
            self.solver, self.subprob_util_block, self.discrete_prob_util_block
        )

        return self


def is_feasible(model, config):
    """Checks to see if the algebraic model is feasible in its current state.

    Checks variable bounds and active constraints. Not for use with
    untransformed GDP models.

    """
    disj = next(model.component_data_objects(ctype=Disjunct, active=True), None)
    if disj is not None:
        raise NotImplementedError(
            "Found active disjunct %s. "
            "This function is not intended to check "
            "feasibility of disjunctive models, "
            "only transformed subproblems." % disj.name
        )

    config.logger.debug('Checking if model is feasible.')
    for constr in model.component_data_objects(
        ctype=Constraint, active=True, descend_into=True
    ):
        # Check constraint lower bound
        if constr.lower is not None and (
            value(constr.lower) - value(constr.body) >= config.constraint_tolerance
        ):
            config.logger.info(
                '%s: body %s < LB %s'
                % (constr.name, value(constr.body), value(constr.lower))
            )
            return False
        # check constraint upper bound
        if constr.upper is not None and (
            value(constr.body) - value(constr.upper) >= config.constraint_tolerance
        ):
            config.logger.info(
                '%s: body %s > UB %s'
                % (constr.name, value(constr.body), value(constr.upper))
            )
            return False
    for var in model.component_data_objects(ctype=Var, descend_into=True):
        # Check variable lower bound
        if var.has_lb() and value(var.lb) - value(var) >= config.variable_tolerance:
            config.logger.info(
                '%s: value %s < LB %s' % (var.name, value(var), value(var.lb))
            )
            return False
        # Check variable upper bound
        if var.has_ub() and value(var) - value(var.ub) >= config.variable_tolerance:
            config.logger.info(
                '%s: value %s > UB %s' % (var.name, value(var), value(var.ub))
            )
            return False
    config.logger.info('Model is feasible.')
    return True


@contextmanager
def time_code(timing_data_obj, code_block_name, is_main_timer=False):
    """Starts timer at entry, stores elapsed time at exit

    If `is_main_timer=True`, the start time is stored in the timing_data_obj,
    allowing calculation of total elapsed time 'on the fly' (e.g. to enforce
    a time limit) using `get_main_elapsed_time(timing_data_obj)`.
    """
    start_time = timing.default_timer()
    if is_main_timer:
        timing_data_obj.main_timer_start_time = start_time
    yield
    elapsed_time = timing.default_timer() - start_time
    prev_time = timing_data_obj.get(code_block_name, 0)
    timing_data_obj[code_block_name] = prev_time + elapsed_time


def get_main_elapsed_time(timing_data_obj):
    """Returns the time since entering the main `time_code` context"""
    current_time = timing.default_timer()
    try:
        return current_time - timing_data_obj.main_timer_start_time
    except AttributeError as e:
        if 'main_timer_start_time' in str(e):
            raise e from AttributeError(
                "You need to be in a 'time_code' context to use "
                "`get_main_elapsed_time()`."
            )


@contextmanager
def lower_logger_level_to(logger, level=None, tee=False):
    """Increases logger verbosity by lowering reporting level."""
    if tee:  # we want pretty stuff
        level = logging.INFO  # we need to be at least this verbose for tee to
        # work
        handlers = [h for h in logger.handlers]
        logger.handlers.clear()
        logger.propagate = False
        # Send logging to stdout
        sh = logging.StreamHandler(sys.stdout)
        # set it to the logger level first, we'll change it below if it needs to
        # become more verbose for tee
        sh.setLevel(logger.getEffectiveLevel())
        sh.setFormatter(logging.Formatter('%(message)s'))
        logger.addHandler(sh)

    level_changed = False
    if level is not None and logger.getEffectiveLevel() > level:
        # If logger level is higher (less verbose), decrease it
        old_logger_level = logger.level
        logger.setLevel(level)
        if tee:
            sh.setLevel(level)
        level_changed = True

    yield

    if tee:
        logger.handlers.clear()
        for h in handlers:
            logger.addHandler(h)
        logger.propagate = True
    if level_changed:
        logger.setLevel(old_logger_level)


def _add_bigm_constraint_to_transformed_model(m, constraint, block):
    """Adds the given constraint to the discrete problem model as if it had
    been on the model originally, before the bigm transformation was called.
    Note this method doesn't actually add the constraint to the model, it just
    takes a constraint that has been added and transforms it.

    Also note that this is not a general method: We know several special
    things in the case of adding OA cuts:
    * No one is going to have a bigm Suffix or arg for this cut--we're
    definitely calculating our own value of M.
    * constraint is for sure a ConstraintData--we don't need to handle anything
    else.
    * We know that we originally called bigm with the default arguments to the
    transformation, so we can assume all of those for this as well. (This is
    part of the reason this *isn't* a general method, what to do about this
    generally is a hard question.)

    Parameters
    ----------
    m: Discrete problem model that has been transformed with bigm.
    constraint: Already-constructed ConstraintData somewhere on m
    block: The block that constraint lives on. This Block may or may not be on
           a Disjunct.
    """
    # Find out it if this constraint really is on a Disjunct. If not, then
    # it's global and we don't actually need to do anything.
    parent_disjunct = block
    if parent_disjunct.ctype is not Disjunct:
        parent_disjunct = _parent_disjunct(block)

    if parent_disjunct is None:
        # the constraint is global, there's nothing to do.
        return

    bigm = TransformationFactory('gdp.bigm')
    # We're fine with default state, but because we're not using apply_to, we
    # need to set it.
    bigm._config = bigm.CONFIG()
    # ESJ: This function doesn't handle ConstraintDatas, and bigm is not
    # sufficiently modular to have a function that does at the moment, so I'm
    # making a Reference to the ComponentData so that it will look like an
    # indexed component for now. If I redesign bigm at some point, then this
    # could be prettier.
    bigm._transform_constraint(Reference(constraint), parent_disjunct, None, [], [])
    # Now get rid of it because this is a class attribute!
    del bigm._config<|MERGE_RESOLUTION|>--- conflicted
+++ resolved
@@ -21,11 +21,6 @@
 from pyomo.contrib.fbbt.fbbt import compute_bounds_on_expr
 from pyomo.contrib.mcpp.pyomo_mcpp import mcpp_available, McCormick
 from pyomo.core import (
-<<<<<<< HEAD
-    Block, Constraint, minimize, Objective, Reals, Reference,
-    TransformationFactory, value, Var)
-from pyomo.core.expr.numvalue import native_types
-=======
     Block,
     Constraint,
     minimize,
@@ -36,7 +31,7 @@
     value,
     Var,
 )
->>>>>>> 63a3c602
+from pyomo.core.expr.numvalue import native_types
 from pyomo.gdp import Disjunct, Disjunction
 from pyomo.gdp.util import _parent_disjunct
 from pyomo.opt import SolverFactory
@@ -95,26 +90,15 @@
     logger = config.logger
     logger.info('Problem has no discrete decisions.')
     obj = next(m.component_data_objects(Objective, active=True))
-<<<<<<< HEAD
-    if (any(c.body.polynomial_degree() not in (1, 0) for c in
-            m.component_data_objects(Constraint, active=True,
-                                     descend_into=Block))
-        or obj.polynomial_degree() not in (1, 0)):
-        logger.info("Your model is an NLP (nonlinear program). "
-                    "Using NLP solver %s to solve." % config.nlp_solver)
-        results = SolverFactory(config.nlp_solver).solve(
-            m, **config.nlp_solver_args)
-=======
     if any(
         c.body.polynomial_degree() not in (1, 0)
         for c in m.component_data_objects(Constraint, active=True, descend_into=Block)
-    ) or obj.expr.polynomial_degree() not in (1, 0):
+    ) or obj.polynomial_degree() not in (1, 0):
         logger.info(
             "Your model is an NLP (nonlinear program). "
             "Using NLP solver %s to solve." % config.nlp_solver
         )
         results = SolverFactory(config.nlp_solver).solve(m, **config.nlp_solver_args)
->>>>>>> 63a3c602
         return results
     else:
         logger.info(
@@ -127,17 +111,12 @@
 
 def move_nonlinear_objective_to_constraints(util_block, logger):
     m = util_block.parent_block()
-<<<<<<< HEAD
-    discrete_obj = next(m.component_data_objects(Objective, descend_into=True,
-                                                 active=True))
+    discrete_obj = next(
+        m.component_data_objects(Objective, descend_into=True, active=True)
+    )
     if discrete_obj.polynomial_degree() in (1, 0):
         # Nothing to move
         return None
-=======
-    discrete_obj = next(
-        m.component_data_objects(Objective, descend_into=True, active=True)
-    )
->>>>>>> 63a3c602
 
     # Move the objective to the constraints if it is nonlinear
     logger.info("Objective is nonlinear. Moving it to constraint set.")
@@ -151,56 +130,31 @@
         # Use Pyomo's contrib.fbbt package
         lb, ub = compute_bounds_on_expr(discrete_obj.expr)
         if discrete_obj.sense == minimize:
-<<<<<<< HEAD
             util_block.objective_value.setlb(lb)
         else:
             util_block.objective_value.setub(ub)
 
     if discrete_obj.sense == minimize:
         util_block.objective_constr = Constraint(
-            expr=util_block.objective_value >= discrete_obj.expr)
+            expr=util_block.objective_value >= discrete_obj.expr
+        )
     else:
         util_block.objective_constr = Constraint(
-            expr=util_block.objective_value <= discrete_obj.expr)
+            expr=util_block.objective_value <= discrete_obj.expr
+        )
     # Deactivate the original objective and add this new one.
     discrete_obj.deactivate()
     util_block.objective = Objective(
-        expr=util_block.objective_value, sense=discrete_obj.sense)
+        expr=util_block.objective_value, sense=discrete_obj.sense
+    )
 
     # Add the new variable and constraint to the working lists
-    util_block.algebraic_variable_list.append(
-        util_block.objective_value)
+    util_block.algebraic_variable_list.append(util_block.objective_value)
     if hasattr(util_block, 'constraint_list'):
         util_block.constraint_list.append(util_block.objective_constr)
     # If we moved the objective, return the original in case we want to
     # restore it later
     return discrete_obj
-
-=======
-            util_block.objective_constr = Constraint(
-                expr=util_block.objective_value >= discrete_obj.expr
-            )
-        else:
-            util_block.objective_constr = Constraint(
-                expr=util_block.objective_value <= discrete_obj.expr
-            )
-        # Deactivate the original objective and add this new one.
-        discrete_obj.deactivate()
-        util_block.objective = Objective(
-            expr=util_block.objective_value, sense=discrete_obj.sense
-        )
-
-        # Add the new variable and constraint to the working lists
-        if discrete_obj.expr.polynomial_degree() not in (1, 0):
-            util_block.algebraic_variable_list.append(util_block.objective_value)
-            if hasattr(util_block, 'constraint_list'):
-                util_block.constraint_list.append(util_block.objective_constr)
-        # If we moved the objective, return the original in case we want to
-        # restore it later
-        return discrete_obj
-    # Nothing was moved
-    return None
->>>>>>> 63a3c602
 
 
 def a_logger(str_or_logger):
