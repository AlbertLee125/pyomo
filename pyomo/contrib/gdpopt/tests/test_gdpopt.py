--- conflicted
+++ resolved
@@ -24,12 +24,8 @@
 from pyomo.contrib.gdpopt.mip_solve import solve_linear_GDP
 from pyomo.contrib.gdpopt.util import is_feasible, time_code
 from pyomo.environ import ( ConcreteModel, Objective, SolverFactory, Var, value,
-<<<<<<< HEAD
                             Integers, Block, Constraint, maximize,
                             LogicalConstraint, sqrt)
-=======
-                            Integers, Block, Constraint, maximize)
->>>>>>> 6dd7ec84
 from pyomo.gdp import Disjunct, Disjunction
 from pyomo.gdp.tests import models
 from pyomo.contrib.mcpp.pyomo_mcpp import mcpp_available
@@ -75,19 +71,11 @@
             solver_data = GDPoptSolveData()
             solver_data.timing = Bunch()
             with time_code(solver_data.timing, 'main', is_main_timer=True):
-<<<<<<< HEAD
-                solve_linear_GDP(m, solver_data, GDPoptSolver.CONFIG(
-                    dict(mip_solver=mip_solver, strategy='LOA')))
-            self.assertIn("Linear GDP was unbounded. Resolving with "
-                          "arbitrary bound values",
-                          output.getvalue().strip())
-=======
                 solve_linear_GDP(m, solver_data,
                                  GDPoptSolver.CONFIG(dict(mip_solver=mip_solver,
                                                           strategy='LOA')))
             self.assertIn("Linear GDP was unbounded. Resolving with arbitrary "
                           "bound values", output.getvalue().strip())
->>>>>>> 6dd7ec84
 
     @unittest.skipUnless(SolverFactory(mip_solver).available(), 
                          "MIP solver not available")
@@ -144,66 +132,32 @@
         with LoggingIntercept(output, 'pyomo.contrib.gdpopt', logging.WARNING):
             SolverFactory('gdpopt').solve(m, nlp_solver=nlp_solver,
                                           strategy='LOA')
-<<<<<<< HEAD
-            self.assertIn(
-                "Model has no active objectives. Adding dummy objective.",
-                output.getvalue().strip())
-=======
             self.assertIn("Model has no active objectives. Adding dummy "
                           "objective.", output.getvalue().strip())
->>>>>>> 6dd7ec84
 
     def test_multiple_objectives(self):
         m = ConcreteModel()
         m.x = Var()
         m.o = Objective(expr=m.x)
         m.o2 = Objective(expr=m.x + 1)
-<<<<<<< HEAD
-        with self.assertRaisesRegex(ValueError, 
-                                    "Model has multiple active objectives"):
-=======
         with self.assertRaisesRegex(ValueError, "Model has multiple active "
                                     "objectives"):
->>>>>>> 6dd7ec84
             SolverFactory('gdpopt').solve(m, strategy='LOA')
 
     def test_is_feasible_function(self):
         m = ConcreteModel()
         m.x = Var(bounds=(0, 3), initialize=2)
         m.c = Constraint(expr=m.x == 2)
-<<<<<<< HEAD
-        self.assertTrue(is_feasible(m,
-                                    GDPoptSolver.CONFIG(dict(strategy='LOA'))))
-
-        m.c2 = Constraint(expr=m.x <= 1)
-        self.assertFalse(is_feasible(m,
-                                     GDPoptSolver.CONFIG(dict(strategy='LOA'))))
-=======
         self.assertTrue(
             is_feasible(m, GDPoptSolver.CONFIG(dict(strategy='LOA'))))
 
         m.c2 = Constraint(expr=m.x <= 1)
         self.assertFalse(
             is_feasible(m, GDPoptSolver.CONFIG(dict(strategy='LOA'))))
->>>>>>> 6dd7ec84
 
         m = ConcreteModel()
         m.x = Var(bounds=(0, 3), initialize=2)
         m.c = Constraint(expr=m.x >= 5)
-<<<<<<< HEAD
-        self.assertFalse(is_feasible(m,
-                                     GDPoptSolver.CONFIG(dict(strategy='LOA'))))
-
-        m = ConcreteModel()
-        m.x = Var(bounds=(3, 3), initialize=2)
-        self.assertFalse(is_feasible(m,
-                                     GDPoptSolver.CONFIG(dict(strategy='LOA'))))
-
-        m = ConcreteModel()
-        m.x = Var(bounds=(0, 1), initialize=2)
-        self.assertFalse(is_feasible(m,
-                                     GDPoptSolver.CONFIG(dict(strategy='LOA'))))
-=======
         self.assertFalse(
             is_feasible(m, GDPoptSolver.CONFIG(dict(strategy='LOA'))))
 
@@ -216,7 +170,6 @@
         m.x = Var(bounds=(0, 1), initialize=2)
         self.assertFalse(
             is_feasible(m, GDPoptSolver.CONFIG(dict(strategy='LOA'))))
->>>>>>> 6dd7ec84
 
         m = ConcreteModel()
         m.x = Var(bounds=(0, 1), initialize=2)
@@ -335,7 +288,6 @@
             tee=False)
         self.assertTrue(fabs(value(eight_process.profit.expr) - 68) <= 1E-2)
 
-<<<<<<< HEAD
     @unittest.skipUnless(sympy_available, "Sympy not available")
     def test_LOA_8PP_logical_default_init(self):
         """Test logic-based outer approximation with 8PP."""
@@ -349,8 +301,6 @@
             tee=False)
         self.assertTrue(fabs(value(eight_process.profit.expr) - 68) <= 1E-2)
 
-=======
->>>>>>> 6dd7ec84
     @unittest.skipUnless(SolverFactory('gams').available(exception_flag=False),
                          'GAMS solver not available')
     def test_LOA_8PP_gams_solver(self):
@@ -632,7 +582,6 @@
             tee=False)
         self.assertTrue(fabs(value(eight_process.profit.expr) - 68) <= 1E-2)
 
-<<<<<<< HEAD
     @unittest.skipUnless(sympy_available, "Sympy not available")
     def test_RIC_8PP_logical_default_init(self):
         """Test logic-based outer approximation with 8PP."""
@@ -646,8 +595,6 @@
             tee=False)
         self.assertTrue(fabs(value(eight_process.profit.expr) - 68) <= 1E-2)
 
-=======
->>>>>>> 6dd7ec84
     @unittest.skipUnless(SolverFactory('gams').available(exception_flag=False),
                          'GAMS solver not available')
     def test_RIC_8PP_gams_solver(self):
@@ -884,7 +831,6 @@
         self.assertEqual(res.solver.termination_condition,
                          TerminationCondition.infeasible)
 
-<<<<<<< HEAD
     @unittest.skipUnless(license_available and sympy_available, 
                          "Global NLP solver license not available or sympy "
                          "not available.")
@@ -903,8 +849,6 @@
                                       nlp_solver=nlp_solver)
         self.assertAlmostEqual(value(m.x), 8)
 
-=======
->>>>>>> 6dd7ec84
     @unittest.skipUnless(license_available, 
                          "Global NLP solver license not available.")
     def test_GLOA_8PP(self):
@@ -920,7 +864,6 @@
         )
         self.assertTrue(fabs(value(eight_process.profit.expr) - 68) <= 1E-2)
 
-<<<<<<< HEAD
     @unittest.skipUnless(license_available and sympy_available, 
                          "Global NLP solver license not available or sympy "
                          "not available.")
@@ -937,8 +880,6 @@
         )
         self.assertTrue(fabs(value(eight_process.profit.expr) - 68) <= 1E-2)
 
-=======
->>>>>>> 6dd7ec84
     @unittest.skipUnless(license_available, 
                          "Global NLP solver license not available.")
     def test_GLOA_8PP_force_NLP(self):
@@ -970,7 +911,6 @@
         self.assertTrue(
             fabs(value(strip_pack.total_length.expr) - 11) <= 1E-2)
 
-<<<<<<< HEAD
     @unittest.skipUnless(license_available and sympy_available, 
                          "Global NLP solver license not available or sympy "
                          "not available.")
@@ -994,8 +934,6 @@
         self.assertTrue(
             fabs(value(strip_pack.total_length.expr) - 13) <= 1E-2)
 
-=======
->>>>>>> 6dd7ec84
     @unittest.skipUnless(license_available, 
                          "Global NLP solver license not available.")
     @unittest.category('expensive')
