#  ___________________________________________________________________________
#
#  Pyomo: Python Optimization Modeling Objects
#  Copyright 2017 National Technology and Engineering Solutions of Sandia, LLC
#  Under the terms of Contract DE-NA0003525 with National Technology and 
#  Engineering Solutions of Sandia, LLC, the U.S. Government retains certain 
#  rights in this software.
#  This software is distributed under the 3-clause BSD License.
#  ___________________________________________________________________________

"""This module provides functions for cut generation."""
from __future__ import division

from collections import namedtuple
from math import copysign, fabs
from six import iteritems
from pyomo.common.collections import ComponentMap, ComponentSet
from pyomo.contrib.gdp_bounds.info import disjunctive_bounds
from pyomo.contrib.gdpopt.util import time_code, constraints_in_True_disjuncts
from pyomo.contrib.mcpp.pyomo_mcpp import McCormick as mc, MCPP_Error
from pyomo.core import (Block, ConstraintList, NonNegativeReals, VarList,
                        minimize, value, TransformationFactory)
from pyomo.core.expr import differentiate
from pyomo.core.expr.visitor import identify_variables
<<<<<<< HEAD
from pyomo.core.kernel.component_map import ComponentMap
from pyomo.core.kernel.component_set import ComponentSet
=======
from pyomo.gdp import Disjunct
>>>>>>> f607ebf3

MAX_SYMBOLIC_DERIV_SIZE = 1000
JacInfo = namedtuple('JacInfo', ['mode','vars','jac'])

def add_subproblem_cuts(subprob_result, solve_data, config):
    if config.strategy == "LOA":
        return add_outer_approximation_cuts(subprob_result, solve_data, config)
    elif config.strategy == "GLOA":
        return add_affine_cuts(subprob_result, solve_data, config)


def add_outer_approximation_cuts(nlp_result, solve_data, config):
    """Add outer approximation cuts to the linear GDP model."""
    with time_code(solve_data.timing, 'OA cut generation'):
        m = solve_data.linear_GDP
        GDPopt = m.GDPopt_utils
        sign_adjust = -1 if solve_data.objective_sense == minimize else 1

        # copy values over
        for var, val in zip(GDPopt.variable_list, nlp_result.var_values):
            if val is not None and not var.fixed:
                var.value = val

        # TODO some kind of special handling if the dual is phenomenally small?
        config.logger.debug('Adding OA cuts.')

        counter = 0
        if not hasattr(GDPopt, 'jacobians'):
            GDPopt.jacobians = ComponentMap()
        for constr, dual_value in zip(GDPopt.constraint_list,
                                      nlp_result.dual_values):
            if dual_value is None or constr.body.polynomial_degree() in (1, 0):
                continue

            # Determine if the user pre-specified that OA cuts should not be
            # generated for the given constraint.
            parent_block = constr.parent_block()
            ignore_set = getattr(parent_block, 'GDPopt_ignore_OA', None)
            config.logger.debug('Ignore_set %s' % ignore_set)
            if (ignore_set and (constr in ignore_set or
                                constr.parent_component() in ignore_set)):
                config.logger.debug(
                    'OA cut addition for %s skipped because it is in '
                    'the ignore set.' % constr.name)
                continue

            config.logger.debug(
                "Adding OA cut for %s with dual value %s"
                % (constr.name, dual_value))

            # Cache jacobian
            jacobian = GDPopt.jacobians.get(constr, None)
            if jacobian is None:
                constr_vars = list(identify_variables(
                    constr.body, include_fixed=False))
                if len(constr_vars) >= MAX_SYMBOLIC_DERIV_SIZE:
                    mode = differentiate.Modes.reverse_numeric
                else:
                    mode = differentiate.Modes.sympy

                try:
                    jac_list = differentiate(
                        constr.body, wrt_list=constr_vars, mode=mode)
                    jac_map = ComponentMap(zip(constr_vars, jac_list))
                except:
                    if mode is differentiate.Modes.reverse_numeric:
                        raise
                    mode = differentiate.Modes.reverse_numeric
                    jac_map = ComponentMap()
                jacobian = JacInfo(mode=mode, vars=constr_vars, jac=jac_map)
                GDPopt.jacobians[constr] = jacobian
            # Recompute numeric derivatives
            if not jacobian.jac:
                jac_list = differentiate(
                    constr.body, wrt_list=jacobian.vars, mode=jacobian.mode)
                jacobian.jac.update(zip(jacobian.vars, jac_list))

            # Create a block on which to put outer approximation cuts.
            oa_utils = parent_block.component('GDPopt_OA')
            if oa_utils is None:
                oa_utils = parent_block.GDPopt_OA = Block(
                    doc="Block holding outer approximation cuts "
                    "and associated data.")
                oa_utils.GDPopt_OA_cuts = ConstraintList()
                oa_utils.GDPopt_OA_slacks = VarList(
                    bounds=(0, config.max_slack),
                    domain=NonNegativeReals, initialize=0)

            oa_cuts = oa_utils.GDPopt_OA_cuts
            slack_var = oa_utils.GDPopt_OA_slacks.add()
            rhs = value(constr.lower) if constr.has_lb() else value(constr.upper)
            try:
                new_oa_cut = (
                    copysign(1, sign_adjust * dual_value) * (
                        value(constr.body) - rhs + sum(
                            value(jac) * (var - value(var))
                            for var, jac in iteritems(jacobian.jac))
                        ) - slack_var <= 0)
                if new_oa_cut.polynomial_degree() not in (1, 0):
                    for var, jac in iteritems(jacobian.jac):
                        print(var.name, value(jac))
                oa_cuts.add(expr=new_oa_cut)
                counter += 1
            except ZeroDivisionError:
                config.logger.warning(
                    "Zero division occured attempting to generate OA cut for constraint %s.\n"
                    "Skipping OA cut generation for this constraint."
                    % (constr.name,)
                )
                # Simply continue on to the next constraint.
            # Clear out the numeric Jacobian values
            if jacobian.mode is differentiate.Modes.reverse_numeric:
                jacobian.jac.clear()

        config.logger.info('Added %s OA cuts' % counter)


def add_affine_cuts(nlp_result, solve_data, config):
    with time_code(solve_data.timing, "affine cut generation"):
        m = solve_data.linear_GDP
        if config.calc_disjunctive_bounds:
            with time_code(solve_data.timing, "disjunctive variable bounding"):
                TransformationFactory('contrib.compute_disj_var_bounds').apply_to(
                    m,
                    solver=config.mip_solver if config.obbt_disjunctive_bounds else None
                )
        config.logger.info("Adding affine cuts.")
        GDPopt = m.GDPopt_utils
        counter = 0
        for var, val in zip(GDPopt.variable_list, nlp_result.var_values):
            if val is not None and not var.fixed:
                var.value = val

        for constr in constraints_in_True_disjuncts(m, config):
            # Note: this includes constraints that are deactivated in the current model (linear_GDP)

            disjunctive_var_bounds = disjunctive_bounds(constr.parent_block())

            if constr.body.polynomial_degree() in (1, 0):
                continue

            vars_in_constr = list(
                identify_variables(constr.body))
            if any(var.value is None for var in vars_in_constr):
                continue  # a variable has no values

            # mcpp stuff
            try:
                mc_eqn = mc(constr.body, disjunctive_var_bounds)
            except MCPP_Error as e:
                config.logger.debug("Skipping constraint %s due to MCPP error %s" % (constr.name, str(e)))
                continue  # skip to the next constraint
            ccSlope = mc_eqn.subcc()
            cvSlope = mc_eqn.subcv()
            ccStart = mc_eqn.concave()
            cvStart = mc_eqn.convex()
            ub_int = min(constr.upper, mc_eqn.upper()) if constr.has_ub() else mc_eqn.upper()
            lb_int = max(constr.lower, mc_eqn.lower()) if constr.has_lb() else mc_eqn.lower()

            parent_block = constr.parent_block()
            # Create a block on which to put outer approximation cuts.
            aff_utils = parent_block.component('GDPopt_aff')
            if aff_utils is None:
                aff_utils = parent_block.GDPopt_aff = Block(
                    doc="Block holding affine constraints")
                aff_utils.GDPopt_aff_cons = ConstraintList()
            aff_cuts = aff_utils.GDPopt_aff_cons
            concave_cut = sum(ccSlope[var] * (var - var.value)
                              for var in vars_in_constr
                              if not var.fixed) + ccStart >= lb_int
            convex_cut = sum(cvSlope[var] * (var - var.value)
                             for var in vars_in_constr
                             if not var.fixed) + cvStart <= ub_int
            aff_cuts.add(expr=concave_cut)
            aff_cuts.add(expr=convex_cut)
            counter += 2

        config.logger.info("Added %s affine cuts" % counter)


def add_integer_cut(var_values, target_model, solve_data, config, feasible=False):
    """Add an integer cut to the target GDP model."""
    with time_code(solve_data.timing, 'integer cut generation'):
        m = target_model
        GDPopt = m.GDPopt_utils
        var_value_is_one = ComponentSet()
        var_value_is_zero = ComponentSet()
        indicator_vars = ComponentSet(disj.indicator_var for disj in GDPopt.disjunct_list)
        for var, val in zip(GDPopt.variable_list, var_values):
            if not var.is_binary():
                continue
            if var.fixed:
                # if val is not None and var.value != val:
                #     # val needs to be None or match var.value. Otherwise, we have a
                #     # contradiction.
                #     raise ValueError(
                #         "Fixed variable %s has value %s != "
                #         "provided value of %s." % (var.name, var.value, val))

                # Note: FBBT may cause some disjuncts to be fathomed, which can cause
                # a fixed variable to be different than the subproblem value.
                # In this case, we simply construct the integer cut as usual with
                # the subproblem value rather than its fixed value.
                if val is None:
                    val = var.value

            if not config.force_subproblem_nlp:
                # By default (config.force_subproblem_nlp = False), we only want
                # the integer cuts to be over disjunct indicator vars.
                if var not in indicator_vars:
                    continue

            if fabs(val - 1) <= config.integer_tolerance:
                var_value_is_one.add(var)
            elif fabs(val) <= config.integer_tolerance:
                var_value_is_zero.add(var)
            else:
                raise ValueError(
                    'Binary %s = %s is not 0 or 1' % (var.name, val))

        if not (var_value_is_one or var_value_is_zero):
            # if no remaining binary variables, then terminate algorithm.
            config.logger.info(
                'Adding integer cut to a model without discrete variables. '
                'Model is now infeasible.')
            if solve_data.objective_sense == minimize:
                solve_data.LB = float('inf')
            else:
                solve_data.UB = float('-inf')
            return False

        int_cut = (sum(1 - v for v in var_value_is_one) +
                   sum(v for v in var_value_is_zero)) >= 1

        # Exclude the current binary combination
        config.logger.info('Adding integer cut')
        GDPopt.integer_cuts.add(expr=int_cut)

    if config.calc_disjunctive_bounds:
        with time_code(solve_data.timing, "disjunctive variable bounding"):
            TransformationFactory('contrib.compute_disj_var_bounds').apply_to(
                m,
                solver=config.mip_solver if config.obbt_disjunctive_bounds else None
            )<|MERGE_RESOLUTION|>--- conflicted
+++ resolved
@@ -22,12 +22,6 @@
                         minimize, value, TransformationFactory)
 from pyomo.core.expr import differentiate
 from pyomo.core.expr.visitor import identify_variables
-<<<<<<< HEAD
-from pyomo.core.kernel.component_map import ComponentMap
-from pyomo.core.kernel.component_set import ComponentSet
-=======
-from pyomo.gdp import Disjunct
->>>>>>> f607ebf3
 
 MAX_SYMBOLIC_DERIV_SIZE = 1000
 JacInfo = namedtuple('JacInfo', ['mode','vars','jac'])
