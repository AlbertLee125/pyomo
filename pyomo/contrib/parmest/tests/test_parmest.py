--- conflicted
+++ resolved
@@ -1358,11 +1358,7 @@
 
                 if isinstance(self.data, pd.DataFrame):
                     meas_time_points = self.data.index
-<<<<<<< HEAD
-                else:  # dictionary
-=======
                 else:
->>>>>>> 6b3d1cb0
                     meas_time_points = list(self.data["ca"].keys())
 
                 m.experiment_outputs = pyo.Suffix(direction=pyo.Suffix.LOCAL)
