#  ___________________________________________________________________________
#
#  Pyomo: Python Optimization Modeling Objects
#  Copyright (c) 2008-2024
#  National Technology and Engineering Solutions of Sandia, LLC
#  Under the terms of Contract DE-NA0003525 with National Technology and
#  Engineering Solutions of Sandia, LLC, the U.S. Government retains certain
#  rights in this software.
#  This software is distributed under the 3-clause BSD License.
#  ___________________________________________________________________________

import logging
from typing import List, Dict, Optional
from pyomo.common.collections import ComponentMap
from pyomo.common.dependencies import attempt_import
from pyomo.common.errors import PyomoException
from pyomo.common.timing import HierarchicalTimer
from pyomo.common.config import ConfigValue, NonNegativeInt
from pyomo.common.tee import TeeStream, capture_output
from pyomo.common.log import LogStream
from pyomo.core.kernel.objective import minimize, maximize
from pyomo.core.base import SymbolMap
from pyomo.core.base.var import VarData
from pyomo.core.base.constraint import ConstraintData
from pyomo.core.base.sos import SOSConstraintData
from pyomo.core.base.param import ParamData
from pyomo.core.expr.numvalue import value, is_constant
from pyomo.repn import generate_standard_repn
from pyomo.core.expr.numeric_expr import NPV_MaxExpression, NPV_MinExpression
from pyomo.contrib.appsi.base import (
    PersistentSolver,
    Results,
    TerminationCondition,
    MIPSolverConfig,
    PersistentBase,
    PersistentSolutionLoader,
)
from pyomo.contrib.appsi.cmodel import cmodel, cmodel_available
from pyomo.common.dependencies import numpy as np
from pyomo.core.staleflag import StaleFlagManager
import sys

logger = logging.getLogger(__name__)

highspy, highspy_available = attempt_import('highspy')


class DegreeError(PyomoException):
    pass


class HighsConfig(MIPSolverConfig):
    def __init__(
        self,
        description=None,
        doc=None,
        implicit=False,
        implicit_domain=None,
        visibility=0,
    ):
        super(HighsConfig, self).__init__(
            description=description,
            doc=doc,
            implicit=implicit,
            implicit_domain=implicit_domain,
            visibility=visibility,
        )

        self.declare('logfile', ConfigValue(domain=str))
        self.declare('solver_output_logger', ConfigValue())
        self.declare('log_level', ConfigValue(domain=NonNegativeInt))

        self.logfile = ''
        self.solver_output_logger = logger
        self.log_level = logging.INFO


class HighsResults(Results):
    def __init__(self, solver):
        super().__init__()
        self.wallclock_time = None
        self.solution_loader = PersistentSolutionLoader(solver=solver)


class _MutableVarBounds(object):
    def __init__(self, lower_expr, upper_expr, pyomo_var_id, var_map, highs):
        self.pyomo_var_id = pyomo_var_id
        self.lower_expr = lower_expr
        self.upper_expr = upper_expr
        self.var_map = var_map
        self.highs = highs

    def update(self):
        col_ndx = self.var_map[self.pyomo_var_id]
        lb = value(self.lower_expr)
        ub = value(self.upper_expr)
        self.highs.changeColBounds(col_ndx, lb, ub)


class _MutableLinearCoefficient(object):
    def __init__(self, pyomo_con, pyomo_var_id, con_map, var_map, expr, highs):
        self.expr = expr
        self.highs = highs
        self.pyomo_var_id = pyomo_var_id
        self.pyomo_con = pyomo_con
        self.con_map = con_map
        self.var_map = var_map

    def update(self):
        row_ndx = self.con_map[self.pyomo_con]
        col_ndx = self.var_map[self.pyomo_var_id]
        self.highs.changeCoeff(row_ndx, col_ndx, value(self.expr))


class _MutableObjectiveCoefficient(object):
    def __init__(self, pyomo_var_id, var_map, expr, highs):
        self.expr = expr
        self.highs = highs
        self.pyomo_var_id = pyomo_var_id
        self.var_map = var_map

    def update(self):
        col_ndx = self.var_map[self.pyomo_var_id]
        self.highs.changeColCost(col_ndx, value(self.expr))


class _MutableObjectiveOffset(object):
    def __init__(self, expr, highs):
        self.expr = expr
        self.highs = highs

    def update(self):
        self.highs.changeObjectiveOffset(value(self.expr))


class _MutableConstraintBounds(object):
    def __init__(self, lower_expr, upper_expr, pyomo_con, con_map, highs):
        self.lower_expr = lower_expr
        self.upper_expr = upper_expr
        self.con = pyomo_con
        self.con_map = con_map
        self.highs = highs

    def update(self):
        row_ndx = self.con_map[self.con]
        lb = value(self.lower_expr)
        ub = value(self.upper_expr)
        self.highs.changeRowBounds(row_ndx, lb, ub)


class Highs(PersistentBase, PersistentSolver):
    """
    Interface to HiGHS
    """

    _available = None

    def __init__(self, only_child_vars=False):
        super().__init__(only_child_vars=only_child_vars)
        self._config = HighsConfig()
        self._solver_options = dict()
        self._solver_model = None
        self._pyomo_var_to_solver_var_map = dict()
        self._pyomo_con_to_solver_con_map = dict()
        self._solver_con_to_pyomo_con_map = dict()
        self._mutable_helpers = dict()
        self._mutable_bounds = dict()
        self._objective_helpers = list()
        self._last_results_object: Optional[HighsResults] = None
        self._sol = None

    def available(self):
        if highspy_available:
            return self.Availability.FullLicense
        else:
            return self.Availability.NotFound

    def version(self):
        try:
            version = (
                highspy.HIGHS_VERSION_MAJOR,
                highspy.HIGHS_VERSION_MINOR,
                highspy.HIGHS_VERSION_PATCH,
            )
        except AttributeError:
            # Older versions of Highs do not have the above attributes
            # and the solver version can only be obtained by making
            # an instance of the solver class.
            tmp = highspy.Highs()
            version = (tmp.versionMajor(), tmp.versionMinor(), tmp.versionPatch())

        return version

    @property
    def config(self) -> HighsConfig:
        return self._config

    @config.setter
    def config(self, val: HighsConfig):
        self._config = val

    @property
    def highs_options(self):
        """
        A dictionary mapping solver options to values for those options. These
        are solver specific.

        Returns
        -------
        dict
           A dictionary mapping solver options to values for those options
        """
        return self._solver_options

    @highs_options.setter
    def highs_options(self, val: Dict):
        self._solver_options = val

    @property
    def symbol_map(self):
        return SymbolMap()
        # raise RuntimeError('Highs interface does not have a symbol map')

    def warm_start_capable(self):
        return True

    def _warm_start(self):
        # Collect all variable values
        col_value = np.zeros(len(self._pyomo_var_to_solver_var_map))
        has_values = False

        for var_id, col_ndx in self._pyomo_var_to_solver_var_map.items():
            var = self._vars[var_id][0]
            if var.value is not None:
                col_value[col_ndx] = value(var)
                has_values = True

        if has_values:
            solution = highspy.HighsSolution()
            solution.col_value = col_value
            solution.value_valid = True
            solution.dual_valid = False

            # Set the solution as a MIP start
            self._solver_model.setSolution(solution)

    def _solve(self, timer: HierarchicalTimer):
        config = self.config
        options = self.highs_options

        ostreams = [
            LogStream(
                level=self.config.log_level, logger=self.config.solver_output_logger
            )
        ]
        if self.config.stream_solver:
            ostreams.append(sys.stdout)

<<<<<<< HEAD
        with TeeStream(*ostreams) as t:
            with capture_output(output=t.STDOUT, capture_fd=True):
                self._solver_model.setOptionValue('log_to_console', True)
                if config.logfile != '':
                    self._solver_model.setOptionValue('log_file', config.logfile)

                if config.time_limit is not None:
                    self._solver_model.setOptionValue('time_limit', config.time_limit)
                if config.mip_gap is not None:
                    self._solver_model.setOptionValue('mip_rel_gap', config.mip_gap)

                for key, option in options.items():
                    self._solver_model.setOptionValue(key, option)
                if config.warmstart:
                    self._warm_start()
                timer.start('optimize')
                self._solver_model.run()
                timer.stop('optimize')
=======
        with capture_output(output=TeeStream(*ostreams), capture_fd=True):
            self._solver_model.setOptionValue('log_to_console', True)
            if config.logfile != '':
                self._solver_model.setOptionValue('log_file', config.logfile)

            if config.time_limit is not None:
                self._solver_model.setOptionValue('time_limit', config.time_limit)
            if config.mip_gap is not None:
                self._solver_model.setOptionValue('mip_rel_gap', config.mip_gap)

            for key, option in options.items():
                self._solver_model.setOptionValue(key, option)
            timer.start('optimize')
            ostreams[-1].write("RUN!\n")
            self._solver_model.HandleKeyboardInterrupt = True
            self._solver_model.run()
            timer.stop('optimize')
>>>>>>> 85dd562e

        return self._postsolve(timer)

    def solve(self, model, timer: HierarchicalTimer = None) -> Results:
        StaleFlagManager.mark_all_as_stale()
        if self._last_results_object is not None:
            self._last_results_object.solution_loader.invalidate()
        if timer is None:
            timer = HierarchicalTimer()
        if model is not self._model:
            timer.start('set_instance')
            self.set_instance(model)
            timer.stop('set_instance')
        else:
            timer.start('update')
            self.update(timer=timer)
            timer.stop('update')
        res = self._solve(timer)
        self._last_results_object = res
        if self.config.report_timing:
            logger.info('\n' + str(timer))
        return res

    def _process_domain_and_bounds(self, var_id):
        _v, _lb, _ub, _fixed, _domain_interval, _value = self._vars[var_id]
        lb, ub, step = _domain_interval
        if lb is None:
            lb = -highspy.kHighsInf
        if ub is None:
            ub = highspy.kHighsInf
        if step == 0:
            vtype = highspy.HighsVarType.kContinuous
        elif step == 1:
            vtype = highspy.HighsVarType.kInteger
        else:
            raise ValueError(
                f'Unrecognized domain step: {step} (should be either 0 or 1)'
            )
        if _fixed:
            lb = _value
            ub = _value
        else:
            if _lb is not None or _ub is not None:
                if not is_constant(_lb) or not is_constant(_ub):
                    if _lb is None:
                        tmp_lb = -highspy.kHighsInf
                    else:
                        tmp_lb = _lb
                    if _ub is None:
                        tmp_ub = highspy.kHighsInf
                    else:
                        tmp_ub = _ub
                    mutable_bound = _MutableVarBounds(
                        lower_expr=NPV_MaxExpression((tmp_lb, lb)),
                        upper_expr=NPV_MinExpression((tmp_ub, ub)),
                        pyomo_var_id=var_id,
                        var_map=self._pyomo_var_to_solver_var_map,
                        highs=self._solver_model,
                    )
                    self._mutable_bounds[var_id] = (_v, mutable_bound)
            if _lb is not None:
                lb = max(value(_lb), lb)
            if _ub is not None:
                ub = min(value(_ub), ub)

        return lb, ub, vtype

    def _add_variables(self, variables: List[VarData]):
        self._sol = None
        if self._last_results_object is not None:
            self._last_results_object.solution_loader.invalidate()
        lbs = list()
        ubs = list()
        indices = list()
        vtypes = list()

        current_num_vars = len(self._pyomo_var_to_solver_var_map)
        for v in variables:
            v_id = id(v)
            lb, ub, vtype = self._process_domain_and_bounds(v_id)
            lbs.append(lb)
            ubs.append(ub)
            vtypes.append(vtype)
            indices.append(current_num_vars)
            self._pyomo_var_to_solver_var_map[v_id] = current_num_vars
            current_num_vars += 1

        self._solver_model.addVars(
            len(lbs), np.array(lbs, dtype=np.double), np.array(ubs, dtype=np.double)
        )
        self._solver_model.changeColsIntegrality(
            len(vtypes), np.array(indices), np.array(vtypes)
        )

    def _add_params(self, params: List[ParamData]):
        pass

    def _reinit(self):
        saved_config = self.config
        saved_options = self.highs_options
        saved_update_config = self.update_config
        self.__init__(only_child_vars=self._only_child_vars)
        self.config = saved_config
        self.highs_options = saved_options
        self.update_config = saved_update_config

    def set_instance(self, model):
        if self._last_results_object is not None:
            self._last_results_object.solution_loader.invalidate()
        if not self.available():
            c = self.__class__
            raise PyomoException(
                f'Solver {c.__module__}.{c.__qualname__} is not available '
                f'({self.available()}).'
            )

        ostreams = [
            LogStream(
                level=self.config.log_level, logger=self.config.solver_output_logger
            )
        ]
        if self.config.stream_solver:
            ostreams.append(sys.stdout)
        with capture_output(output=TeeStream(*ostreams), capture_fd=True):
            self._reinit()
            self._model = model
            if self.use_extensions and cmodel_available:
                self._expr_types = cmodel.PyomoExprTypes()

            self._solver_model = highspy.Highs()
            self.add_block(model)
            if self._objective is None:
                self.set_objective(None)

    def _add_constraints(self, cons: List[ConstraintData]):
        self._sol = None
        if self._last_results_object is not None:
            self._last_results_object.solution_loader.invalidate()
        current_num_cons = len(self._pyomo_con_to_solver_con_map)
        lbs = list()
        ubs = list()
        starts = list()
        var_indices = list()
        coef_values = list()

        for con in cons:
            repn = generate_standard_repn(
                con.body, quadratic=False, compute_values=False
            )
            if repn.nonlinear_expr is not None:
                raise DegreeError(
                    f'Highs interface does not support expressions of degree {repn.polynomial_degree()}'
                )

            starts.append(len(coef_values))
            for ndx, coef in enumerate(repn.linear_coefs):
                v = repn.linear_vars[ndx]
                v_id = id(v)
                coef_val = value(coef)
                if not is_constant(coef):
                    mutable_linear_coefficient = _MutableLinearCoefficient(
                        pyomo_con=con,
                        pyomo_var_id=v_id,
                        con_map=self._pyomo_con_to_solver_con_map,
                        var_map=self._pyomo_var_to_solver_var_map,
                        expr=coef,
                        highs=self._solver_model,
                    )
                    if con not in self._mutable_helpers:
                        self._mutable_helpers[con] = list()
                    self._mutable_helpers[con].append(mutable_linear_coefficient)
                    if coef_val == 0:
                        continue
                var_indices.append(self._pyomo_var_to_solver_var_map[v_id])
                coef_values.append(coef_val)

            if con.has_lb():
                lb = con.lower - repn.constant
            else:
                lb = -highspy.kHighsInf
            if con.has_ub():
                ub = con.upper - repn.constant
            else:
                ub = highspy.kHighsInf

            if not is_constant(lb) or not is_constant(ub):
                mutable_con_bounds = _MutableConstraintBounds(
                    lower_expr=lb,
                    upper_expr=ub,
                    pyomo_con=con,
                    con_map=self._pyomo_con_to_solver_con_map,
                    highs=self._solver_model,
                )
                if con not in self._mutable_helpers:
                    self._mutable_helpers[con] = [mutable_con_bounds]
                else:
                    self._mutable_helpers[con].append(mutable_con_bounds)

            lbs.append(value(lb))
            ubs.append(value(ub))
            self._pyomo_con_to_solver_con_map[con] = current_num_cons
            self._solver_con_to_pyomo_con_map[current_num_cons] = con
            current_num_cons += 1

        self._solver_model.addRows(
            len(lbs),
            np.array(lbs, dtype=np.double),
            np.array(ubs, dtype=np.double),
            len(coef_values),
            np.array(starts),
            np.array(var_indices),
            np.array(coef_values, dtype=np.double),
        )

    def _add_sos_constraints(self, cons: List[SOSConstraintData]):
        if cons:
            raise NotImplementedError(
                'Highs interface does not support SOS constraints'
            )

    def _remove_constraints(self, cons: List[ConstraintData]):
        self._sol = None
        if self._last_results_object is not None:
            self._last_results_object.solution_loader.invalidate()
        indices_to_remove = list()
        for con in cons:
            con_ndx = self._pyomo_con_to_solver_con_map.pop(con)
            del self._solver_con_to_pyomo_con_map[con_ndx]
            indices_to_remove.append(con_ndx)
            self._mutable_helpers.pop(con, None)
        self._solver_model.deleteRows(
            len(indices_to_remove), np.sort(np.array(indices_to_remove))
        )
        con_ndx = 0
        new_con_map = dict()
        for c in self._pyomo_con_to_solver_con_map.keys():
            new_con_map[c] = con_ndx
            con_ndx += 1
        self._pyomo_con_to_solver_con_map.clear()
        self._pyomo_con_to_solver_con_map.update(new_con_map)
        self._solver_con_to_pyomo_con_map.clear()
        self._solver_con_to_pyomo_con_map.update(
            {v: k for k, v in self._pyomo_con_to_solver_con_map.items()}
        )

    def _remove_sos_constraints(self, cons: List[SOSConstraintData]):
        if cons:
            raise NotImplementedError(
                'Highs interface does not support SOS constraints'
            )

    def _remove_variables(self, variables: List[VarData]):
        self._sol = None
        if self._last_results_object is not None:
            self._last_results_object.solution_loader.invalidate()
        indices_to_remove = list()
        for v in variables:
            v_id = id(v)
            v_ndx = self._pyomo_var_to_solver_var_map.pop(v_id)
            indices_to_remove.append(v_ndx)
            self._mutable_bounds.pop(v_id, None)
        indices_to_remove.sort()
        self._solver_model.deleteVars(
            len(indices_to_remove), np.array(indices_to_remove)
        )
        v_ndx = 0
        new_var_map = dict()
        for v_id in self._pyomo_var_to_solver_var_map.keys():
            new_var_map[v_id] = v_ndx
            v_ndx += 1
        self._pyomo_var_to_solver_var_map.clear()
        self._pyomo_var_to_solver_var_map.update(new_var_map)

    def _remove_params(self, params: List[ParamData]):
        pass

    def _update_variables(self, variables: List[VarData]):
        self._sol = None
        if self._last_results_object is not None:
            self._last_results_object.solution_loader.invalidate()
        indices = list()
        lbs = list()
        ubs = list()
        vtypes = list()

        for v in variables:
            v_id = id(v)
            self._mutable_bounds.pop(v_id, None)
            v_ndx = self._pyomo_var_to_solver_var_map[v_id]
            lb, ub, vtype = self._process_domain_and_bounds(v_id)
            lbs.append(lb)
            ubs.append(ub)
            vtypes.append(vtype)
            indices.append(v_ndx)

        self._solver_model.changeColsBounds(
            len(indices),
            np.array(indices),
            np.array(lbs, dtype=np.double),
            np.array(ubs, dtype=np.double),
        )
        self._solver_model.changeColsIntegrality(
            len(indices), np.array(indices), np.array(vtypes)
        )

    def update_params(self):
        self._sol = None
        if self._last_results_object is not None:
            self._last_results_object.solution_loader.invalidate()
        for con, helpers in self._mutable_helpers.items():
            for helper in helpers:
                helper.update()
        for k, (v, helper) in self._mutable_bounds.items():
            helper.update()
        for helper in self._objective_helpers:
            helper.update()

    def _set_objective(self, obj):
        self._sol = None
        if self._last_results_object is not None:
            self._last_results_object.solution_loader.invalidate()
        n = len(self._pyomo_var_to_solver_var_map)
        indices = np.arange(n)
        costs = np.zeros(n, dtype=np.double)
        self._objective_helpers = list()
        if obj is None:
            sense = highspy.ObjSense.kMinimize
            self._solver_model.changeObjectiveOffset(0)
        else:
            if obj.sense == minimize:
                sense = highspy.ObjSense.kMinimize
            elif obj.sense == maximize:
                sense = highspy.ObjSense.kMaximize
            else:
                raise ValueError(
                    'Objective sense is not recognized: {0}'.format(obj.sense)
                )

            repn = generate_standard_repn(
                obj.expr, quadratic=False, compute_values=False
            )
            if repn.nonlinear_expr is not None:
                raise DegreeError(
                    f'Highs interface does not support expressions of degree {repn.polynomial_degree()}'
                )

            for coef, v in zip(repn.linear_coefs, repn.linear_vars):
                v_id = id(v)
                v_ndx = self._pyomo_var_to_solver_var_map[v_id]
                costs[v_ndx] = value(coef)
                if not is_constant(coef):
                    mutable_objective_coef = _MutableObjectiveCoefficient(
                        pyomo_var_id=v_id,
                        var_map=self._pyomo_var_to_solver_var_map,
                        expr=coef,
                        highs=self._solver_model,
                    )
                    self._objective_helpers.append(mutable_objective_coef)

            self._solver_model.changeObjectiveOffset(value(repn.constant))
            if not is_constant(repn.constant):
                mutable_objective_offset = _MutableObjectiveOffset(
                    expr=repn.constant, highs=self._solver_model
                )
                self._objective_helpers.append(mutable_objective_offset)

        self._solver_model.changeObjectiveSense(sense)
        self._solver_model.changeColsCost(n, indices, costs)

    def _postsolve(self, timer: HierarchicalTimer):
        config = self.config

        highs = self._solver_model
        status = highs.getModelStatus()

        results = HighsResults(self)
        results.wallclock_time = highs.getRunTime()

        if status == highspy.HighsModelStatus.kNotset:
            results.termination_condition = TerminationCondition.unknown
        elif status == highspy.HighsModelStatus.kLoadError:
            results.termination_condition = TerminationCondition.error
        elif status == highspy.HighsModelStatus.kModelError:
            results.termination_condition = TerminationCondition.error
        elif status == highspy.HighsModelStatus.kPresolveError:
            results.termination_condition = TerminationCondition.error
        elif status == highspy.HighsModelStatus.kSolveError:
            results.termination_condition = TerminationCondition.error
        elif status == highspy.HighsModelStatus.kPostsolveError:
            results.termination_condition = TerminationCondition.error
        elif status == highspy.HighsModelStatus.kModelEmpty:
            results.termination_condition = TerminationCondition.unknown
        elif status == highspy.HighsModelStatus.kOptimal:
            results.termination_condition = TerminationCondition.optimal
        elif status == highspy.HighsModelStatus.kInfeasible:
            results.termination_condition = TerminationCondition.infeasible
        elif status == highspy.HighsModelStatus.kUnboundedOrInfeasible:
            results.termination_condition = TerminationCondition.infeasibleOrUnbounded
        elif status == highspy.HighsModelStatus.kUnbounded:
            results.termination_condition = TerminationCondition.unbounded
        elif status == highspy.HighsModelStatus.kObjectiveBound:
            results.termination_condition = TerminationCondition.objectiveLimit
        elif status == highspy.HighsModelStatus.kObjectiveTarget:
            results.termination_condition = TerminationCondition.objectiveLimit
        elif status == highspy.HighsModelStatus.kTimeLimit:
            results.termination_condition = TerminationCondition.maxTimeLimit
        elif status == highspy.HighsModelStatus.kIterationLimit:
            results.termination_condition = TerminationCondition.maxIterations
        elif status == highspy.HighsModelStatus.kUnknown:
            results.termination_condition = TerminationCondition.unknown
        else:
            results.termination_condition = TerminationCondition.unknown

        timer.start('load solution')
        self._sol = highs.getSolution()
        has_feasible_solution = False
        if results.termination_condition == TerminationCondition.optimal:
            has_feasible_solution = True
        elif results.termination_condition in {
            TerminationCondition.objectiveLimit,
            TerminationCondition.maxIterations,
            TerminationCondition.maxTimeLimit,
        }:
            if self._sol.value_valid:
                has_feasible_solution = True

        if config.load_solution:
            if has_feasible_solution:
                if results.termination_condition != TerminationCondition.optimal:
                    logger.warning(
                        'Loading a feasible but suboptimal solution. '
                        'Please set load_solution=False and check '
                        'results.termination_condition and '
                        'results.found_feasible_solution() before loading a solution.'
                    )
                self.load_vars()
            else:
                raise RuntimeError(
                    'A feasible solution was not found, so no solution can be loaded. '
                    'If using the appsi.solvers.Highs interface, you can '
                    'set opt.config.load_solution=False. If using the environ.SolverFactory '
                    'interface, you can set opt.solve(model, load_solutions = False). '
                    'Then you can check results.termination_condition and '
                    'results.best_feasible_objective before loading a solution.'
                )
        timer.stop('load solution')

        info = highs.getInfo()
        results.best_objective_bound = None
        results.best_feasible_objective = None
        if self._objective is not None:
            if has_feasible_solution:
                results.best_feasible_objective = info.objective_function_value
            if info.mip_node_count == -1:
                if has_feasible_solution:
                    results.best_objective_bound = info.objective_function_value
                else:
                    results.best_objective_bound = None
            else:
                results.best_objective_bound = info.mip_dual_bound

        return results

    def load_vars(self, vars_to_load=None):
        for v, val in self.get_primals(vars_to_load=vars_to_load).items():
            v.set_value(val, skip_validation=True)
        StaleFlagManager.mark_all_as_stale(delayed=True)

    def get_primals(self, vars_to_load=None, solution_number=0):
        if self._sol is None or not self._sol.value_valid:
            raise RuntimeError(
                'Solver does not currently have a valid solution. Please '
                'check the termination condition.'
            )

        res = ComponentMap()
        if vars_to_load is None:
            var_ids_to_load = list()
            for v, ref_info in self._referenced_variables.items():
                using_cons, using_sos, using_obj = ref_info
                if using_cons or using_sos or (using_obj is not None):
                    var_ids_to_load.append(v)
        else:
            var_ids_to_load = [id(v) for v in vars_to_load]

        var_vals = self._sol.col_value

        for v_id in var_ids_to_load:
            v = self._vars[v_id][0]
            v_ndx = self._pyomo_var_to_solver_var_map[v_id]
            res[v] = var_vals[v_ndx]

        return res

    def get_reduced_costs(self, vars_to_load=None):
        if self._sol is None or not self._sol.dual_valid:
            raise RuntimeError(
                'Solver does not currently have valid reduced costs. Please '
                'check the termination condition.'
            )
        res = ComponentMap()
        if vars_to_load is None:
            var_ids_to_load = list(self._vars.keys())
        else:
            var_ids_to_load = [id(v) for v in vars_to_load]

        var_vals = self._sol.col_dual

        for v_id in var_ids_to_load:
            v = self._vars[v_id][0]
            v_ndx = self._pyomo_var_to_solver_var_map[v_id]
            res[v] = var_vals[v_ndx]

        return res

    def get_duals(self, cons_to_load=None):
        if self._sol is None or not self._sol.dual_valid:
            raise RuntimeError(
                'Solver does not currently have valid duals. Please '
                'check the termination condition.'
            )

        res = dict()
        if cons_to_load is None:
            cons_to_load = list(self._pyomo_con_to_solver_con_map.keys())

        duals = self._sol.row_dual

        for c in cons_to_load:
            c_ndx = self._pyomo_con_to_solver_con_map[c]
            res[c] = duals[c_ndx]

        return res

    def get_slacks(self, cons_to_load=None):
        if self._sol is None or not self._sol.value_valid:
            raise RuntimeError(
                'Solver does not currently have valid slacks. Please '
                'check the termination condition.'
            )

        res = dict()
        if cons_to_load is None:
            cons_to_load = list(self._pyomo_con_to_solver_con_map.keys())

        slacks = self._sol.row_value

        for c in cons_to_load:
            c_ndx = self._pyomo_con_to_solver_con_map[c]
            res[c] = slacks[c_ndx]

        return res<|MERGE_RESOLUTION|>--- conflicted
+++ resolved
@@ -256,26 +256,6 @@
         if self.config.stream_solver:
             ostreams.append(sys.stdout)
 
-<<<<<<< HEAD
-        with TeeStream(*ostreams) as t:
-            with capture_output(output=t.STDOUT, capture_fd=True):
-                self._solver_model.setOptionValue('log_to_console', True)
-                if config.logfile != '':
-                    self._solver_model.setOptionValue('log_file', config.logfile)
-
-                if config.time_limit is not None:
-                    self._solver_model.setOptionValue('time_limit', config.time_limit)
-                if config.mip_gap is not None:
-                    self._solver_model.setOptionValue('mip_rel_gap', config.mip_gap)
-
-                for key, option in options.items():
-                    self._solver_model.setOptionValue(key, option)
-                if config.warmstart:
-                    self._warm_start()
-                timer.start('optimize')
-                self._solver_model.run()
-                timer.stop('optimize')
-=======
         with capture_output(output=TeeStream(*ostreams), capture_fd=True):
             self._solver_model.setOptionValue('log_to_console', True)
             if config.logfile != '':
@@ -288,12 +268,14 @@
 
             for key, option in options.items():
                 self._solver_model.setOptionValue(key, option)
+
+            if config.warmstart:
+                self._warm_start()
             timer.start('optimize')
             ostreams[-1].write("RUN!\n")
             self._solver_model.HandleKeyboardInterrupt = True
             self._solver_model.run()
             timer.stop('optimize')
->>>>>>> 85dd562e
 
         return self._postsolve(timer)
 
