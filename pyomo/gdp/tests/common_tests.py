--- conflicted
+++ resolved
@@ -1474,7 +1474,6 @@
         self.assertIs(m.disjunct[1].innerdisjunct[i].transformation_block(),
                       disjBlock[j])
 
-<<<<<<< HEAD
 def check_nested_disjunction_target(self, transformation):
     m = models.makeNestedDisjunctions_NestedDisjuncts()
     transform = TransformationFactory('gdp.%s' % transformation)
@@ -1489,7 +1488,7 @@
     self.assertIsInstance(m.d2.transformation_block(), _BlockData)
     self.assertIsInstance(m.d1.d3.transformation_block(), _BlockData)
     self.assertIsInstance(m.d1.d4.transformation_block(), _BlockData)
-=======
+
 def check_unique_reference_to_nested_indicator_var(self, transformation):
     m = models.makeNestedDisjunctions_NestedDisjuncts()
     TransformationFactory('gdp.%s' % transformation).apply_to(m)
@@ -1503,7 +1502,6 @@
             num_references_d4 += 1
     self.assertEqual(num_references_d3, 1)
     self.assertEqual(num_references_d4, 1)
->>>>>>> 7f3322fd
 
 # checks for handling of benign types that could be on disjuncts we're
 # transforming
