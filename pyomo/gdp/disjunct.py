--- conflicted
+++ resolved
@@ -215,79 +215,56 @@
         self.as_numeric().ub = value
 
     def __abs__(self):
-<<<<<<< HEAD
         return self.as_numeric().__abs__()
+
     def __float__(self):
         return self.as_numeric().__float__()
+
     def __int__(self):
         return self.as_numeric().__int__()
+
     def __neg__(self):
         return self.as_numeric().__neg__()
+
     def __bool__(self):
         return self.as_numeric().__bool__()
+
     def __pos__(self):
         return self.as_numeric().__pos__()
+
     def get_units(self):
         return self.as_numeric().get_units()
+
     def has_lb(self):
         return self.as_numeric().has_lb()
+
     def has_ub(self):
         return self.as_numeric().has_ub()
+
     def is_binary(self):
         return self.as_numeric().is_binary()
+
     def is_continuous(self):
         return self.as_numeric().is_continuous()
+
     def is_integer(self):
         return self.as_numeric().is_integer()
-=======
-        return self.as_binary().__abs__()
-
-    def __float__(self):
-        return self.as_binary().__float__()
-
-    def __int__(self):
-        return self.as_binary().__int__()
-
-    def __neg__(self):
-        return self.as_binary().__neg__()
-
-    def __bool__(self):
-        return self.as_binary().__bool__()
-
-    def __pos__(self):
-        return self.as_binary().__pos__()
-
-    def get_units(self):
-        return self.as_binary().get_units()
-
-    def has_lb(self):
-        return self.as_binary().has_lb()
-
-    def has_ub(self):
-        return self.as_binary().has_ub()
-
-    def is_binary(self):
-        return self.as_binary().is_binary()
-
-    def is_continuous(self):
-        return self.as_binary().is_continuous()
-
-    def is_integer(self):
-        return self.as_binary().is_integer()
-
->>>>>>> 50fccf50
+
     def polynomial_degree(self):
         return self.as_numeric().polynomial_degree()
 
     def __le__(self, arg):
-<<<<<<< HEAD
         return self.as_numeric().__le__(arg)
+
     def __lt__(self, arg):
         return self.as_numeric().__lt__(arg)
+
     def __ge__(self, arg):
         return self.as_numeric().__ge__(arg)
+
     def __gt__(self, arg):
         return self.as_numeric().__gt__(arg)
+
     def __eq__(self, arg):
         # If the other operand is a Boolean, then we want to fall back
         # on the "normal" implementation of __eq__ for Boolean values
@@ -296,22 +273,7 @@
         # Otherwise, we will treat this as a binary operand and use the
         # (numeric) relational expression system
         return self.as_numeric().__eq__(arg)
-=======
-        return self.as_binary().__le__(arg)
-
-    def __lt__(self, arg):
-        return self.as_binary().__lt__(arg)
-
-    def __ge__(self, arg):
-        return self.as_binary().__ge__(arg)
-
-    def __gt__(self, arg):
-        return self.as_binary().__gt__(arg)
-
-    def __eq__(self, arg):
-        return self.as_binary().__eq__(arg)
-
->>>>>>> 50fccf50
+
     def __ne__(self, arg):
         # If the other operand is a Boolean, then we want to fall back
         # on the "normal" implementation of __ne__ for Boolean values
@@ -322,138 +284,98 @@
         return self.as_numeric().__ne__(arg)
 
     def __add__(self, arg):
-<<<<<<< HEAD
         if isinstance(arg, BooleanValue) or arg.__class__ in native_logical_types:
             return NotImplemented
         return self.as_numeric().__add__(arg)
+
     def __div__(self, arg):
         if isinstance(arg, BooleanValue) or arg.__class__ in native_logical_types:
             return NotImplemented
         return self.as_numeric().__div__(arg)
+
     def __mul__(self, arg):
         if isinstance(arg, BooleanValue) or arg.__class__ in native_logical_types:
             return NotImplemented
         return self.as_numeric().__mul__(arg)
+
     def __pow__(self, arg):
         if isinstance(arg, BooleanValue) or arg.__class__ in native_logical_types:
             return NotImplemented
         return self.as_numeric().__pow__(arg)
+
     def __sub__(self, arg):
         if isinstance(arg, BooleanValue) or arg.__class__ in native_logical_types:
             return NotImplemented
         return self.as_numeric().__sub__(arg)
+
     def __truediv__(self, arg):
         if isinstance(arg, BooleanValue) or arg.__class__ in native_logical_types:
             return NotImplemented
         return self.as_numeric().__truediv__(arg)
+
     def __iadd__(self, arg):
         if isinstance(arg, BooleanValue) or arg.__class__ in native_logical_types:
             return NotImplemented
         return self.as_numeric().__iadd__(arg)
+
     def __idiv__(self, arg):
         if isinstance(arg, BooleanValue) or arg.__class__ in native_logical_types:
             return NotImplemented
         return self.as_numeric().__idiv__(arg)
+
     def __imul__(self, arg):
         if isinstance(arg, BooleanValue) or arg.__class__ in native_logical_types:
             return NotImplemented
         return self.as_numeric().__imul__(arg)
+
     def __ipow__(self, arg):
         if isinstance(arg, BooleanValue) or arg.__class__ in native_logical_types:
             return NotImplemented
         return self.as_numeric().__ipow__(arg)
+
     def __isub__(self, arg):
         if isinstance(arg, BooleanValue) or arg.__class__ in native_logical_types:
             return NotImplemented
         return self.as_numeric().__isub__(arg)
+
     def __itruediv__(self, arg):
         if isinstance(arg, BooleanValue) or arg.__class__ in native_logical_types:
             return NotImplemented
         return self.as_numeric().__itruediv__(arg)
+
     def __radd__(self, arg):
         if isinstance(arg, BooleanValue) or arg.__class__ in native_logical_types:
             return NotImplemented
         return self.as_numeric().__radd__(arg)
+
     def __rdiv__(self, arg):
         if isinstance(arg, BooleanValue) or arg.__class__ in native_logical_types:
             return NotImplemented
         return self.as_numeric().__rdiv__(arg)
+
     def __rmul__(self, arg):
         if isinstance(arg, BooleanValue) or arg.__class__ in native_logical_types:
             return NotImplemented
         return self.as_numeric().__rmul__(arg)
+
     def __rpow__(self, arg):
         if isinstance(arg, BooleanValue) or arg.__class__ in native_logical_types:
             return NotImplemented
         return self.as_numeric().__rpow__(arg)
+
     def __rsub__(self, arg):
         if isinstance(arg, BooleanValue) or arg.__class__ in native_logical_types:
             return NotImplemented
         return self.as_numeric().__rsub__(arg)
+
     def __rtruediv__(self, arg):
         if isinstance(arg, BooleanValue) or arg.__class__ in native_logical_types:
             return NotImplemented
         return self.as_numeric().__rtruediv__(arg)
+
     def setlb(self, arg):
         return self.as_numeric().setlb(arg)
-=======
-        return self.as_binary().__add__(arg)
-
-    def __div__(self, arg):
-        return self.as_binary().__div__(arg)
-
-    def __mul__(self, arg):
-        return self.as_binary().__mul__(arg)
-
-    def __pow__(self, arg):
-        return self.as_binary().__pow__(arg)
-
-    def __sub__(self, arg):
-        return self.as_binary().__sub__(arg)
-
-    def __truediv__(self, arg):
-        return self.as_binary().__truediv__(arg)
-
-    def __iadd__(self, arg):
-        return self.as_binary().__iadd__(arg)
-
-    def __idiv__(self, arg):
-        return self.as_binary().__idiv__(arg)
-
-    def __imul__(self, arg):
-        return self.as_binary().__imul__(arg)
-
-    def __ipow__(self, arg):
-        return self.as_binary().__ipow__(arg)
-
-    def __isub__(self, arg):
-        return self.as_binary().__isub__(arg)
-
-    def __itruediv__(self, arg):
-        return self.as_binary().__itruediv__(arg)
-
-    def __radd__(self, arg):
-        return self.as_binary().__radd__(arg)
-
-    def __rdiv__(self, arg):
-        return self.as_binary().__rdiv__(arg)
-
-    def __rmul__(self, arg):
-        return self.as_binary().__rmul__(arg)
-
-    def __rpow__(self, arg):
-        return self.as_binary().__rpow__(arg)
-
-    def __rsub__(self, arg):
-        return self.as_binary().__rsub__(arg)
-
-    def __rtruediv__(self, arg):
-        return self.as_binary().__rtruediv__(arg)
-
-    def setlb(self, arg):
-        return self.as_binary().setlb(arg)
-
->>>>>>> 50fccf50
+
     def setub(self, arg):
         return self.as_numeric().setub(arg)
 
@@ -528,7 +450,6 @@
 
 @ModelComponentFactory.register("Disjunctive blocks.")
 class Disjunct(Block):
-
     _ComponentDataClass = _DisjunctData
 
     def __new__(cls, *args, **kwds):
