--- conflicted
+++ resolved
@@ -95,16 +95,11 @@
             stack.append((curr.arg(1), e_))
         elif curr.__class__ is EXPR.DivisionExpression:
             stack.append((curr.arg(0), e_))
-<<<<<<< HEAD
-            stack.append((curr.arg(1), - e_))
-        elif isinstance(curr, EXPR.GetItemExpression) and \
-             type(curr.arg(0)) is DerivativeVar:
-=======
             stack.append((curr.arg(1), -e_))
         elif (
-            type(curr) is EXPR.GetItemExpression and type(curr.arg(0)) is DerivativeVar
+            isinstance(curr, EXPR.GetItemExpression)
+            and type(curr.arg(0)) is DerivativeVar
         ):
->>>>>>> 63a3c602
             dv = (curr, e_)
         else:
             pterms.append((curr, e_))
@@ -137,14 +132,8 @@
     """
     arg = expr.arg(i).arg(0)
 
-<<<<<<< HEAD
-    if isinstance(arg, EXPR.GetItemExpression) and \
-       type(arg.arg(0)) is DerivativeVar:
-        return [arg, - expr.arg(1 - i)]
-=======
-    if type(arg) is EXPR.GetItemExpression and type(arg.arg(0)) is DerivativeVar:
+    if isinstance(arg, EXPR.GetItemExpression) and type(arg.arg(0)) is DerivativeVar:
         return [arg, -expr.arg(1 - i)]
->>>>>>> 63a3c602
 
     if type(arg) is EXPR.ProductExpression:
         lhs = arg.arg(0)
@@ -152,14 +141,10 @@
 
         if not (type(lhs) in native_numeric_types or not lhs.is_potentially_variable()):
             return None
-<<<<<<< HEAD
-        if not (isinstance(rhs, EXPR.GetItemExpression) and
-                        type(rhs.arg(0)) is DerivativeVar):
-=======
         if not (
-            type(rhs) is EXPR.GetItemExpression and type(rhs.arg(0)) is DerivativeVar
+            isinstance(rhs, EXPR.GetItemExpression)
+            and type(rhs.arg(0)) is DerivativeVar
         ):
->>>>>>> 63a3c602
             return None
 
         return [rhs, -expr.arg(1 - i) / lhs]
@@ -185,33 +170,22 @@
     for idx, item in enumerate(sumexp.args):
         if dv is not None:
             items.append(item)
-<<<<<<< HEAD
-        elif isinstance(item, EXPR.GetItemExpression) and \
-           type(item.arg(0)) is DerivativeVar:
-=======
         elif (
-            type(item) is EXPR.GetItemExpression and type(item.arg(0)) is DerivativeVar
+            isinstance(item, EXPR.GetItemExpression)
+            and type(item.arg(0)) is DerivativeVar
         ):
->>>>>>> 63a3c602
             dv = item
         elif type(item) is EXPR.ProductExpression:
             # This will contain the constant coefficient if there is one
             lhs = item.arg(0)
             # This is a potentially variable expression
             rhs = item.arg(1)
-<<<<<<< HEAD
-            if (type(lhs) in native_numeric_types or
-                    not lhs.is_potentially_variable()) \
-                and (isinstance(rhs, EXPR.GetItemExpression) and
-                             type(rhs.arg(0)) is DerivativeVar):
-=======
             if (
                 type(lhs) in native_numeric_types or not lhs.is_potentially_variable()
             ) and (
-                type(rhs) is EXPR.GetItemExpression
+                isinstance(rhs, EXPR.GetItemExpression)
                 and type(rhs.arg(0)) is DerivativeVar
             ):
->>>>>>> 63a3c602
                 dv = rhs
                 dvcoef = lhs
         else:
@@ -427,7 +401,6 @@
     """
 
     def __init__(self, m, package='scipy'):
-
         self._intpackage = package
         if self._intpackage not in ['scipy', 'casadi']:
             raise DAE_Error(
@@ -491,7 +464,6 @@
         # RHS. Must find a RHS for every derivative var otherwise ERROR. Build
         # dictionary of DerivativeVar:RHS equation.
         for con in m.component_objects(Constraint, active=True):
-
             # Skip the discretization equations if model is discretized
             if '_disc_eq' in con.name:
                 continue
@@ -952,7 +924,6 @@
                 initcon, tsim, switchpts, varying_inputs, integrator, integrator_options
             )
         else:
-
             if len(switchpts) != 0:
                 tsim, profile = self._simulate_with_casadi_with_inputs(
                     initcon, tsim, varying_inputs, integrator, integrator_options
@@ -970,7 +941,6 @@
     def _simulate_with_scipy(
         self, initcon, tsim, switchpts, varying_inputs, integrator, integrator_options
     ):
-
         scipyint = scipy.integrate.ode(self._rhsfun).set_integrator(
             integrator, **integrator_options
         )
@@ -979,7 +949,6 @@
         profile = np.array(initcon)
         i = 1
         while scipyint.successful() and scipyint.t < tsim[-1]:
-
             # check if tsim[i-1] is a switching time and update value
             if tsim[i - 1] in switchpts:
                 for v in self._siminputvars.keys():
@@ -1034,7 +1003,6 @@
     def _simulate_with_casadi_with_inputs(
         self, initcon, tsim, varying_inputs, integrator, integrator_options
     ):
-
         xalltemp = [self._templatemap[i] for i in self._diffvars]
         xall = casadi.vertcat(*xalltemp)
 
