--- conflicted
+++ resolved
@@ -220,11 +220,7 @@
         If True (the default), the comparison expands all named
         expressions when generating the prefix notation
 
-<<<<<<< HEAD
-    places : float
-=======
     places : int
->>>>>>> feb8c55e
         Number of decimal places required for equality of floating
         point numbers in the expression. If None (the default), the
         expressions must be exactly equal.
@@ -274,11 +270,7 @@
        If True (the default), the comparison expands all named
        expressions when generating the prefix notation
 
-<<<<<<< HEAD
-    places : float
-=======
     places : int
->>>>>>> feb8c55e
         Number of decimal places required for equality of floating
         point numbers in the expression. If None (the default), the
         expressions must be exactly equal.
