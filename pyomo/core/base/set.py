--- conflicted
+++ resolved
@@ -1386,13 +1386,6 @@
         self.update(val)
 
     def _initialize(self, val):
-<<<<<<< HEAD
-        self.update(val)
-
-    def update(self, values):
-        # _values was initialized above...
-        #
-=======
         try:
             # We want to explicitly call the update() on *this class* to
             # bypass potential double logging of the use of unordered
@@ -1411,30 +1404,12 @@
             raise
 
     def update(self, values):
->>>>>>> 7df3801d
         # Special case: set operations that are not first attached
         # to the model must be constructed.
         if isinstance(values, SetOperator):
             values.construct()
-<<<<<<< HEAD
-        try:
-            val_iter = iter(values)
-        except TypeError:
-            logger.error(
-                "Initializer for Set %s%s returned non-iterable object "
-                "of type %s."
-                % (
-                    self.name,
-                    ("[%s]" % (index,) if self.is_indexed() else ""),
-                    (values if values.__class__ is type else type(values).__name__),
-                )
-            )
-            raise
-
-=======
         # It is important that val_iter is an actual iterator
         val_iter = iter(values)
->>>>>>> 7df3801d
         if self._dimen is not None:
             if normalize_index.flatten:
                 val_iter = self._cb_normalized_dimen_verifier(self._dimen, val_iter)
@@ -1498,21 +1473,6 @@
             yield value
 
     def _cb_normalized_dimen_verifier(self, dimen, val_iter):
-<<<<<<< HEAD
-        # It is important that the iterator is an actual iterator
-        val_iter = iter(val_iter)
-        for value in val_iter:
-            if value.__class__ is tuple:
-                if dimen == len(value):
-                    yield value[0] if dimen == 1 else value
-                    continue
-            elif dimen == 1 and value.__class__ in native_types:
-                yield value
-                continue
-
-            # Note: normalize_index() will never return a 1-tuple
-            normalized_value = normalize_index(value)
-=======
         for value in val_iter:
             if value.__class__ in native_types:
                 if dimen == 1:
@@ -1527,7 +1487,6 @@
                         yield normalized_value[0] if dimen == 1 else normalized_value
                         continue
 
->>>>>>> 7df3801d
             _d = len(normalized_value) if normalized_value.__class__ is tuple else 1
             if _d == dimen:
                 yield normalized_value
@@ -1876,11 +1835,7 @@
                 "This WILL potentially lead to nondeterministic behavior "
                 "in Pyomo" % (self.name, type(val).__name__)
             )
-<<<<<<< HEAD
-        super().update(val)
-=======
         super()._initialize(val)
->>>>>>> 7df3801d
 
     def set_value(self, val):
         if type(val) in Set._UnorderedInitializers:
@@ -1948,17 +1903,12 @@
 
     def _update_impl(self, values):
         for val in values:
-<<<<<<< HEAD
-            self._values[val] = None
-        self._ordered_values = None
-=======
             # Note that we reset _ordered_values within the loop because
             # of an old example where the initializer rule makes
             # reference to values previously inserted into the Set
             # (which triggered the creation of the _ordered_values)
             self._ordered_values = None
             self._values[val] = None
->>>>>>> 7df3801d
 
     # Note: removing data does not affect the sorted flag
     # def remove(self, val):
