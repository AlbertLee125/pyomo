--- conflicted
+++ resolved
@@ -187,7 +187,6 @@
         if expr is None or expr.__class__ in native_numeric_types:
             self._expr = expr
             return
-<<<<<<< HEAD
         try:
             if expr.is_numeric_type():
                 self._expr = expr
@@ -199,27 +198,8 @@
         raise ValueError(
             f"Cannot assign {expr.__class__.__name__} to "
             f"'{self.name}': {self.__class__.__name__} components only "
-            "allow numeric expression types.")
-=======
-        expr = as_numeric(expr)
-        if not expr.is_numeric_type():
-            raise ValueError(
-                f"Cannot assign {expr.__class__.__name__} to "
-                f"'{self.name}': {self.__class__.__name__} components only "
-                "allow numeric expression types."
-            )
-        # In-place operators will leave self as an argument.  We need to
-        # replace that with the current expression in order to avoid
-        # loops in the expression tree.
-        if expr.is_expression_type():
-            _args = expr.args
-            if any(arg is self for arg in _args):
-                new_args = _args.__class__(
-                    arg.expr if arg is self else arg for arg in _args
-                )
-                expr = expr.create_node_with_local_data(new_args)
-        self._expr = expr
->>>>>>> 63a3c602
+            "allow numeric expression types."
+        )
 
     def is_constant(self):
         """A boolean indicating whether this expression is constant."""
@@ -237,32 +217,26 @@
 
     def __iadd__(self, other):
         e = self._expr
-        return numeric_expr._add_dispatcher[
-            e.__class__, other.__class__](e, other)
+        return numeric_expr._add_dispatcher[e.__class__, other.__class__](e, other)
 
     # Note: the default implementation of __isub__ leverages __iadd__
     # and doesn't need to be reimplemented here
 
-    def __imul__(self,other):
+    def __imul__(self, other):
         e = self._expr
-        return numeric_expr._mul_dispatcher[
-            e.__class__, other.__class__](e, other)
-
-    def __idiv__(self,other):
+        return numeric_expr._mul_dispatcher[e.__class__, other.__class__](e, other)
+
+    def __idiv__(self, other):
         e = self._expr
-        return numeric_expr._div_dispatcher[
-            e.__class__, other.__class__](e, other)
-
-    def __itruediv__(self,other):
+        return numeric_expr._div_dispatcher[e.__class__, other.__class__](e, other)
+
+    def __itruediv__(self, other):
         e = self._expr
-        return numeric_expr._div_dispatcher[
-            e.__class__, other.__class__](e, other)
-
-    def __ipow__(self,other):
+        return numeric_expr._div_dispatcher[e.__class__, other.__class__](e, other)
+
+    def __ipow__(self, other):
         e = self._expr
-        return numeric_expr._pow_dispatcher[
-            e.__class__, other.__class__](e, other)
-
+        return numeric_expr._pow_dispatcher[e.__class__, other.__class__](e, other)
 
 
 class _GeneralExpressionData(_GeneralExpressionDataImpl, ComponentData):
@@ -384,7 +358,6 @@
     # checked through the __getitem__ method of this class.
     #
     def store_values(self, new_values):
-
         if (self.is_indexed() is False) and (not None in new_values):
             raise KeyError(
                 "Cannot store value for scalar Expression"
@@ -516,7 +489,6 @@
 
 
 class IndexedExpression(Expression):
-
     #
     # Leaving this method for backward compatibility reasons
     # Note: It allows adding members outside of self._index_set.
