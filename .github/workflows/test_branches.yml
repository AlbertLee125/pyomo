name: GitHub Branch CI

on:
  push:
    branches-ignore:
      - main
  workflow_dispatch:
    inputs:
      git-ref:
        description: Git Hash (Optional)
        required: false

defaults:
  run:
    shell: bash -l {0}

env:
  PYTHONWARNINGS: ignore::UserWarning
  PYTHON_CORE_PKGS: wheel
  PYTHON_REQUIRED_PKGS: >
      nose coverage parameterized pybind11
  PYTHON_BASE_PKGS: >
      ply dill ipython networkx openpyxl pathos
      pint pyro4 pyyaml sphinx_rtd_theme sympy xlrd
      python-louvain sphinx-copybutton
  PYTHON_NUMPY_PKGS: >
      numpy scipy pyodbc pandas matplotlib seaborn numdifftools 
      parameterized casadi
  CACHE_VER: v210415.0
  NEOS_EMAIL: tests@pyomo.org

jobs:
  build:
    name: ${{ matrix.TARGET }}/${{ matrix.python }}${{ matrix.other }}
    runs-on: ${{ matrix.os }}
    timeout-minutes: 90
    strategy:
      fail-fast: false
      matrix:
        os: [ubuntu-18.04]
        python: [3.9]
        other: [""]
        category: ["nightly"]
        # Ubuntu-18.04 should be replaced with ubuntu-latest once PyNumero
        # build error is resolved:
        # https://github.com/Pyomo/pyomo/issues/1710

        include:
        - os: ubuntu-18.04
          TARGET: linux
          PYENV: pip

        - os: macos-latest
          python: 3.8
          TARGET: osx
          PYENV: pip

        - os: windows-latest
          python: 3.7
          TARGET: win
          PYENV: conda
          PACKAGES: glpk

        - os: ubuntu-18.04
          python: 3.8
          other: /mpi
          mpi: 3
          skip_doctest: 1
          TARGET: linux
          PYENV: conda
          PACKAGES: mpi4py openmpi

        - os: ubuntu-18.04
          python: 3.7
          other: /conda
          skip_doctest: 1
          TARGET: linux
          PYENV: conda
          PACKAGES: mpi4py openmpi

        - os: ubuntu-18.04
          python: 3.9
          other: /slim
          slim: 1
          skip_doctest: 1
          TARGET: linux
          PYENV: pip

        - os: ubuntu-18.04
          python: 3.6
          other: /cython
          setup_options: --with-cython
          skip_doctest: 1
          TARGET: linux
          PYENV: pip
          PACKAGES: cython

        - os: ubuntu-18.04
<<<<<<< HEAD
          python: pypy3
          TARGET: linux
          PYENV: pip
=======
          python: 3.7
          other: /pyutilib
          TARGET: linux
          PYENV: pip
          PACKAGES: pyutilib
>>>>>>> d9ab31ad

    steps:
    - name: Checkout Pyomo source
      uses: actions/checkout@v2

    - name: Configure job parameters
      run: |
        JOB="${{matrix.TARGET}}/${{matrix.python}}${{matrix.other}}"
        echo "GHA_JOBNAME=$JOB" | sed 's|/|_|g' >> $GITHUB_ENV
        if test -z "${{matrix.other}}"; then
            echo "GHA_JOBGROUP=${{matrix.TARGET}}" >> $GITHUB_ENV
        else
            echo "GHA_JOBGROUP=other" >> $GITHUB_ENV
        fi
        # Note: pandas 1.0.3 causes gams 29.1.0 import to fail in python 3.8
        PYTHON_PACKAGES="${PYTHON_REQUIRED_PKGS}"
        if test -z "${{matrix.slim}}"; then
            PYTHON_PACKAGES="$PYTHON_PACKAGES ${PYTHON_BASE_PKGS}"
        fi
        if [[ ${{matrix.python}} != pypy* && ! "${{matrix.slim}}" ]]; then
            # NumPy and derivatives either don't build under pypy, or if
            # they do, the builds take forever.
            PYTHON_PACKAGES="$PYTHON_PACKAGES ${PYTHON_NUMPY_PKGS}"
        fi
        PYTHON_PACKAGES="$PYTHON_PACKAGES ${{matrix.PACKAGES}}"
        echo "PYTHON_PACKAGES=$PYTHON_PACKAGES" \
            | tr '\n' ' ' | sed 's/ \+/ /g' >> $GITHUB_ENV

    # Ideally we would cache the conda downloads; however, each cache is
    # over 850MB, and with 5 python versions, that would consume 4.2 of
    # the 5 GB GitHub allows.
    #
    #- name: Conda package cache
    #  uses: actions/cache@v2
    #  if: matrix.PYENV == 'conda'
    #  id: conda-cache
    #  with:
    #    path: cache/conda
    #    key: conda-${{env.CACHE_VER}}.0-${{runner.os}}-${{matrix.python}}

    - name: Pip package cache
      uses: actions/cache@v2
      if: matrix.PYENV == 'pip'
      id: pip-cache
      with:
        path: cache/pip
        key: pip-${{env.CACHE_VER}}.0-${{runner.os}}-${{matrix.python}}

    - name: OS package cache
      uses: actions/cache@v2
      if: matrix.TARGET != 'osx'
      id: os-cache
      with:
        path: cache/os
        key: pkg-${{env.CACHE_VER}}.0-${{runner.os}}

    - name: TPL package download cache
      uses: actions/cache@v2
      id: download-cache
      with:
        path: cache/download
        key: download-${{env.CACHE_VER}}.0-${{runner.os}}

    - name: Configure curl
      run: |
        CURLRC="$(cat <<EOF
           retry = 0
           max-time = 30
        EOF
        )"
        echo "$CURLRC" > ${GITHUB_WORKSPACE}/.curlrc
        echo "$CURLRC" > ${GITHUB_WORKSPACE}/_curlrc
        echo "CURL_HOME=$GITHUB_WORKSPACE" >> $GITHUB_ENV

    - name: Update OSX
      if: matrix.TARGET == 'osx'
      run: |
        mkdir -p ${GITHUB_WORKSPACE}/cache/os
        export HOMEBREW_CACHE=${GITHUB_WORKSPACE}/cache/os
        # Be cautious running brew update: it can break
        #    setup-python on OSX
        # brew update
        #
        # Notes:
        #  - install glpk
        #  - pyodbc needs: gcc pkg-config unixodbc freetds
        for pkg in bash pkg-config unixodbc freetds glpk; do
            brew list $pkg || brew install $pkg
        done

    - name: Update Linux
      if: matrix.TARGET == 'linux'
      run: |
        mkdir -p ${GITHUB_WORKSPACE}/cache/os
        # Notes:
        #  - install glpk
        #  - ipopt needs: libopenblas-dev gfortran liblapack-dev
        sudo apt-get -o Dir::Cache=${GITHUB_WORKSPACE}/cache/os \
            install libopenblas-dev gfortran liblapack-dev glpk-utils
        sudo chmod -R 777 ${GITHUB_WORKSPACE}/cache/os

    - name: Update Windows
      if: matrix.TARGET == 'win'
      run: |
        echo "SETUPTOOLS_USE_DISTUTILS=local" >> $GITHUB_ENV

    - name: Set up Python ${{ matrix.python }}
      if: matrix.PYENV == 'pip'
      uses: actions/setup-python@v2
      with:
        python-version: ${{ matrix.python }}

    - name: Set up Miniconda Python ${{ matrix.python }}
      if: matrix.PYENV == 'conda'
      uses: conda-incubator/setup-miniconda@v2
      with:
        auto-update-conda: true
        python-version: ${{ matrix.python }}

    # GitHub actions is very fragile when it comes to setting up various
    # Python interpreters, expecially the setup-miniconda interface.
    # Per the setup-miniconda documentation, it is important to always
    # invoke bash as a login shell ('shell: bash -l {0}') so that the
    # conda environment is properly activated.  However, running within
    # a login shell appears to foul up the link to python from
    # setup-python.  Further, we have anecdotal evidence that
    # subprocesses invoked through $(python -c ...) and `python -c ...`
    # will not pick up the python activated by setup-python on OSX.
    #
    # Our solution is to define a PYTHON_EXE environment variable that
    # can be explicitly called within subprocess calls to reach the
    # correct interpreter.  Note that we must explicitly run in a *non*
    # login shell to set up the environment variable for the
    # setup-python environments.

    - name: Install Python Packages (pip)
      if: matrix.PYENV == 'pip'
      shell: bash # DO NOT REMOVE: see note above
      run: |
        python -c 'import sys;print(sys.executable)'
        python -m pip install --cache-dir cache/pip --upgrade pip
        pip install --cache-dir cache/pip ${PYTHON_CORE_PKGS}
        pip install --cache-dir cache/pip ${PYTHON_PACKAGES}
        pip install --cache-dir cache/pip pymysql || \
            pip install --cache-dir cache/pip pymysql
        if test -z "${{matrix.slim}}"; then
            pip install --cache-dir cache/pip cplex \
                || echo "WARNING: CPLEX Community Edition is not available"
            pip install --cache-dir cache/pip \
                -i https://pypi.gurobi.com gurobipy \
                || echo "WARNING: Gurobi is not available"
            pip install --cache-dir cache/pip xpress \
                || echo "WARNING: Xpress Community Edition is not available"
            pip install --cache-dir cache/pip z3-solver \
                || echo "WARNING: Z3 Solver is not available"
        fi
        python -c 'import sys; print("PYTHON_EXE=%s" \
            % (sys.executable,))' >> $GITHUB_ENV
        echo "NOSETESTS="`which nosetests` >> $GITHUB_ENV

    - name: Install Python packages (conda)
      if: matrix.PYENV == 'conda'
      run: |
        mkdir -p $GITHUB_WORKSPACE/cache/conda
        conda config --set always_yes yes
        conda config --set auto_update_conda false
        conda config --prepend pkgs_dirs $GITHUB_WORKSPACE/cache/conda
        conda info
        conda config --show-sources
        conda list --show-channel-urls
        conda install -q -y -c conda-forge ${PYTHON_CORE_PKGS}
        conda install -q -y -c conda-forge ${PYTHON_PACKAGES}
        if test -z "${{matrix.slim}}"; then
            conda install -q -y -c ibmdecisionoptimization 'cplex>=12.10' \
                || echo "WARNING: CPLEX Community Edition is not available"
            conda install -q -y -c gurobi gurobi \
                || echo "WARNING: Gurobi is not available"
            conda install -q -y -c fico-xpress xpress \
                || echo "WARNING: Xpress Community Edition is not available"
            for PKG in cyipopt pymumps; do
                conda install -q -y -c conda-forge $PKG \
                    || echo "WARNING: $PKG is not available"
            done
        fi
        python -c 'import sys; print("PYTHON_EXE=%s" \
            % (sys.executable,))' >> $GITHUB_ENV
        echo "NOSETESTS="`which nosetests` >> $GITHUB_ENV

    - name: Setup TPL package directories
      run: |
        TPL_DIR="${GITHUB_WORKSPACE}/cache/tpl"
        mkdir -p "$TPL_DIR"
        DOWNLOAD_DIR="${GITHUB_WORKSPACE}/cache/download"
        mkdir -p "$DOWNLOAD_DIR"
        echo "TPL_DIR=$TPL_DIR" >> $GITHUB_ENV
        echo "DOWNLOAD_DIR=$DOWNLOAD_DIR" >> $GITHUB_ENV

    - name: Install Ipopt
      if: ${{ ! matrix.slim }}
      run: |
        IPOPT_DIR=$TPL_DIR/ipopt
        echo "$IPOPT_DIR" >> $GITHUB_PATH
        echo "LD_LIBRARY_PATH=$LD_LIBRARY_PATH:$IPOPT_DIR" >> $GITHUB_ENV
        mkdir -p $IPOPT_DIR
        IPOPT_TAR=${DOWNLOAD_DIR}/ipopt.tar.gz
        if test ! -e $IPOPT_TAR; then
            echo "...downloading Ipopt"
            if test "${{matrix.TARGET}}" == osx; then
                echo "IDAES Ipopt not available on OSX"
                exit 0
            fi
            URL=https://github.com/IDAES/idaes-ext
            RELEASE=$(curl --max-time 150 --retry 8 \
                -L -s -H 'Accept: application/json' ${URL}/releases/latest)
            VER=$(echo $RELEASE | sed -e 's/.*"tag_name":"\([^"]*\)".*/\1/')
            URL=${URL}/releases/download/$VER
            if test "${{matrix.TARGET}}" == linux; then
                curl --max-time 150 --retry 8 \
                    -L $URL/idaes-solvers-ubuntu1804-64.tar.gz \
                    > $IPOPT_TAR
            else
                curl --max-time 150 --retry 8 \
                    -L $URL/idaes-solvers-windows-64.tar.gz \
                    $URL/idaes-lib-windows-64.tar.gz > $IPOPT_TAR
            fi
        fi
        cd $IPOPT_DIR
        tar -xzi < $IPOPT_TAR
        echo ""
        echo "$IPOPT_DIR"
        ls -l $IPOPT_DIR

    - name: Install GAMS
      if: ${{ ! matrix.slim }}
      # We install using Powershell because the GAMS installer hangs
      # when launched from bash on Windows
      shell: pwsh
      run: |
        $GAMS_DIR = "${env:TPL_DIR}/gams"
        echo "$GAMS_DIR" | `
            Out-File -FilePath $env:GITHUB_PATH -Encoding utf8 -Append
        echo "LD_LIBRARY_PATH=${env:LD_LIBRARY_PATH}:$GAMS_DIR" `
            Out-File -FilePath $env:GITHUB_ENV -Encoding utf8 -Append
        echo "DYLD_LIBRARY_PATH=${env:DYLD_LIBRARY_PATH}:$GAMS_DIR" `
            Out-File -FilePath $env:GITHUB_ENV -Encoding utf8 -Append
        $INSTALLER = "${env:DOWNLOAD_DIR}/gams_install.exe"
        $URL = "https://d37drm4t2jghv5.cloudfront.net/distributions/29.1.0"
        if ( "${{matrix.TARGET}}" -eq "win" ) {
            $URL = "$URL/windows/windows_x64_64.exe"
        } elseif ( "${{matrix.TARGET}}" -eq "osx" ) {
            $URL = "$URL/macosx/osx_x64_64_sfx.exe"
        } else {
            $URL = "$URL/linux/linux_x64_64_sfx.exe"
        }
        if (-not (Test-Path "$INSTALLER" -PathType Leaf)) {
            echo "...downloading GAMS"
            Invoke-WebRequest -Uri "$URL" -OutFile "$INSTALLER"
        }
        echo "...installing GAMS"
        if ( "${{matrix.TARGET}}" -eq "win" ) {
            Start-Process -FilePath "$INSTALLER" -ArgumentList `
                "/SP- /NORESTART /VERYSILENT /DIR=$GAMS_DIR /NOICONS" `
                -Wait
        } else {
            chmod 777 $INSTALLER
            Start-Process -FilePath "$INSTALLER" -ArgumentList `
                "-q -d $GAMS_DIR" -Wait
            mv $GAMS_DIR/*/* $GAMS_DIR/.
        }
        echo ""
        echo "$GAMS_DIR"
        ls -l $GAMS_DIR

    - name: Install GAMS Python bindings
      if: ${{ ! matrix.slim }}
      run: |
        GAMS_DIR="${env:TPL_DIR}/gams"
        py_ver=$($PYTHON_EXE -c 'import sys;v="_%s%s" % sys.version_info[:2] \
            ;print(v if v != "_27" else "")')
        if test -e $GAMS_DIR/apifiles/Python/api$py_ver; then
            echo "Installing GAMS Python bindings"
            pushd $GAMS_DIR/apifiles/Python/api$py_ver
            $PYTHON_EXE setup.py install
            popd
        fi

    - name: Install BARON
      if: ${{ ! matrix.slim }}
      shell: pwsh
      run: |
        $BARON_DIR = "${env:TPL_DIR}/baron"
        echo "$BARON_DIR" | `
            Out-File -FilePath $env:GITHUB_PATH -Encoding utf8 -Append
        $URL = "https://www.minlp.com/downloads/xecs/baron/current/"
        if ( "${{matrix.TARGET}}" -eq "win" ) {
            $INSTALLER = "${env:DOWNLOAD_DIR}/baron_install.exe"
            $URL += "baron-win64.exe"
        } elseif ( "${{matrix.TARGET}}" -eq "osx" ) {
            $INSTALLER = "${env:DOWNLOAD_DIR}/baron_install.zip"
            $URL += "baron-osx64.zip"
        } else {
            $INSTALLER = "${env:DOWNLOAD_DIR}/baron_install.zip"
            $URL += "baron-lin64.zip"
        }
        if (-not (Test-Path "$INSTALLER" -PathType Leaf)) {
            echo "...downloading BARON ($URL)"
            Invoke-WebRequest -Uri "$URL" -OutFile "$INSTALLER"
        }
        echo "...installing BARON"
        if ( "${{matrix.TARGET}}" -eq "win" ) {
            Start-Process -FilePath "$INSTALLER" -ArgumentList `
                "/SP- /NORESTART /VERYSILENT /DIR=$BARON_DIR /NOICONS" `
                -Wait
        } else {
            unzip -q $INSTALLER
            mv baron-* $BARON_DIR
        }
        echo ""
        echo "$BARON_DIR"
        ls -l $BARON_DIR

    - name: Install GJH_ASL_JSON
      if: ${{ ! matrix.slim && matrix.TARGET != 'win' }}
      run: |
        GJH_DIR="$TPL_DIR/gjh"
        echo "${GJH_DIR}" >> $GITHUB_PATH
        INSTALL_DIR="${DOWNLOAD_DIR}/gjh"
        if test ! -e "$INSTALL_DIR/bin"; then
            mkdir -p "$INSTALL_DIR"
            INSTALLER="$INSTALL_DIR/gjh_asl_json.zip"
            URL="https://codeload.github.com/ghackebeil/gjh_asl_json/zip/master"
            curl --max-time 150 --retry 8 -L $URL > $INSTALLER
            cd $INSTALL_DIR
            unzip -q $INSTALLER
            cd gjh_asl_json-master/Thirdparty
            ./get.ASL
            cd ..
            make
            mv bin "$INSTALL_DIR/bin"
        fi
        cp -rp "$INSTALL_DIR/bin" "$GJH_DIR"
        echo ""
        echo "$GJH_DIR"
        ls -l $GJH_DIR

    - name: Install Pyomo
      run: |
        echo ""
        echo "Clone Pyomo-model-libraries..."
        git clone https://github.com/Pyomo/pyomo-model-libraries.git
        echo ""
        echo "Install Pyomo..."
        echo ""
        $PYTHON_EXE setup.py develop ${{matrix.setup_options}}
        echo ""
        echo "Set custom PYOMO_CONFIG_DIR"
        echo ""
        echo "PYOMO_CONFIG_DIR=${GITHUB_WORKSPACE}/config" >> $GITHUB_ENV

    - name: Set up coverage tracking
      run: |
        if test "${{matrix.TARGET}}" == win; then
            COVERAGE_BASE=${GITHUB_WORKSPACE}\\.cover
        else
            COVERAGE_BASE=${GITHUB_WORKSPACE}/.cover
        fi
        COVERAGE_RC=${COVERAGE_BASE}_rc
        echo "COVERAGE_RCFILE=$COVERAGE_RC" >> $GITHUB_ENV
        echo "COVERAGE_PROCESS_START=$COVERAGE_RC" >> $GITHUB_ENV
        cp ${GITHUB_WORKSPACE}/.coveragerc ${COVERAGE_RC}
        echo "data_file=${COVERAGE_BASE}age" >> ${COVERAGE_RC}
        SITE_PACKAGES=$($PYTHON_EXE -c "from distutils.sysconfig import \
            get_python_lib; print(get_python_lib())")
        echo "Python site-packages: $SITE_PACKAGES"
        echo 'import coverage; coverage.process_startup()' \
            > ${SITE_PACKAGES}/run_coverage_at_startup.pth

    - name: Download and install extensions
      run: |
        echo ""
        echo "Pyomo download-extensions"
        echo ""
        pyomo download-extensions
        echo ""
        echo "Pyomo build-extensions"
        echo ""
        pyomo build-extensions --parallel 2

    - name: Report pyomo plugin information
      run: |
        echo "$PATH"
        pyomo help --solvers || exit 1
        pyomo help --transformations || exit 1
        pyomo help --writers || exit 1

    - name: Run Pyomo tests
      if: matrix.mpi == 0
      run: |
        CATEGORY=
        for cat in ${{matrix.category}}; do
            CATEGORY+=" --cat $cat"
        done
        $PYTHON_EXE -m pyomo.common.unittest \
            pyomo `pwd`/pyomo-model-libraries \
            `pwd`/examples/pyomobook -v $CATEGORY

    - name: Run Pyomo MPI tests
      if: matrix.mpi != 0
      run: |
        # Manually invoke the DAT parser so that parse_table_datacmds.py
        # is fully generated by a single process before invoking MPI
        $PYTHON_EXE -c "from pyomo.dataportal.parse_datacmds import \
            parse_data_commands; parse_data_commands(data='')"
        mpirun -np ${{matrix.mpi}} --oversubscribe $NOSETESTS -v \
            --with-xunit --xunit-file=TEST-pyomo-mpi.xml \
            --eval-attr="mpi and (not fragile)" \
            pyomo `pwd`/pyomo-model-libraries

    - name: Run documentation tests
      if: matrix.skip_doctest == 0
      run: |
        make -C doc/OnlineDocs doctest -d

    - name: Process code coverage report
      run: |
        coverage combine
        coverage report -i
        coverage xml -i

    - name: Record build artifacts
      uses: actions/upload-artifact@v2
      with:
        name: ${{github.job}}_${{env.GHA_JOBGROUP}}-${{env.GHA_JOBNAME}}
        path: |
          .coverage
          coverage.xml
          # In general, do not record test results as artifacts to
          #   manage total artifact storage
          # TEST-*.xml

  cover:
    name: process-coverage-${{ matrix.TARGET }}
    needs: build
    if: always() # run even if a build job fails
    runs-on: ${{ matrix.os }}
    timeout-minutes: 10
    strategy:
      fail-fast: false
      matrix:
        os: [ubuntu-18.04, macos-latest, windows-latest]

        include:
        - os: ubuntu-18.04
          TARGET: linux
        - os: macos-latest
          TARGET: osx
        - os: windows-latest
          TARGET: win

    steps:
    - name: Checkout Pyomo source
      uses: actions/checkout@v2
      # We need the source for .codecov.yml and running "coverage xml"

    - name: Pip package cache
      uses: actions/cache@v2
      id: pip-cache
      with:
        path: cache/pip
        key: pip-${{env.CACHE_VER}}.0-${{runner.os}}-3.8

    - name: Download build artifacts
      uses: actions/download-artifact@v2
      with:
        path: artifacts

    - name: Set up Python 3.8
      uses: actions/setup-python@v2
      with:
        python-version: 3.8

    - name: Install Python Packages (pip)
      shell: bash # DO NOT REMOVE: see note above
      run: |
        python -c 'import sys;print(sys.executable)'
        python -m pip install --cache-dir cache/pip --upgrade pip
        pip install --cache-dir cache/pip ${PYTHON_CORE_PKGS} \
            ${PYTHON_REQUIRED_PKGS}
        python -c 'import sys; print("PYTHON_EXE=%s" \
            % (sys.executable,))' >> $GITHUB_ENV

    - name: Install Pyomo
      run: |
        echo ""
        echo "Clone Pyomo-model-libraries..."
        git clone https://github.com/Pyomo/pyomo-model-libraries.git
        echo ""
        echo "Install Pyomo..."
        echo ""
        $PYTHON_EXE setup.py develop ${{matrix.setup_options}}
        echo ""
        echo "Set custom PYOMO_CONFIG_DIR"
        echo ""
        echo "PYOMO_CONFIG_DIR=${GITHUB_WORKSPACE}/config" >> $GITHUB_ENV

    - name: Generate parse_table_datacmds
      run: |
        # Manually invoke the DAT parser so that parse_table_datacmds.py
        # is generated before running "coverage xml"
        $PYTHON_EXE -c "from pyomo.dataportal.parse_datacmds import \
            parse_data_commands; parse_data_commands(data='')"

    - name: Update codecov uploader
      run: |
        set +e
        CODECOV="${GITHUB_WORKSPACE}/codecov.sh"
        echo "CODECOV=$CODECOV" >> $GITHUB_ENV
        for i in `seq 3`; do
            echo "Downloading current codecov script (attempt ${i})"
            curl -L https://codecov.io/bash -o $CODECOV
            if test $? == 0; then
                break
            fi
            DELAY=$(( RANDOM % 30 + 30))
            echo "Pausing $DELAY seconds before re-attempting download"
            sleep $DELAY
        done
        if test ! -e $CODECOV; then
            echo "Failed to download codecov.sh"
            exit 1
        fi

    - name: Upload codecov reports
      if: github.repository_owner == 'Pyomo' || github.ref != 'refs/heads/main'
      run: |
        set +e
        if [ "$GITHUB_EVENT_NAME" == "pull_request" ]; then
            SHA=$(jq --raw-output .pull_request.head.sha "$GITHUB_EVENT_PATH")
        else
            SHA=$GITHUB_SHA
        fi
        function upload {
            echo ""
            echo "Build group: $1"
            export CODECOV_NAME=$1
            export TAG=$1
            export GHA_OS_NAME=${{matrix.TARGET}}
            shift
            rm -vf .coverage coverage.xml
            echo "    $@" | sed 's/ /\n    /'
            coverage combine --debug=dataio $@
            if test ! -e .coverage; then
                echo "No coverage to upload."
                return
            fi
            coverage xml || coverage xml -i
            i=0
            while : ; do
                ((i+=1))
                rm -f codecov.log
                echo "Uploading coverage to codecov (attempt ${i})"
                bash $CODECOV -Z -e TAG,GHA_OS_NAME -X gcov -X s3 \
                    -f coverage.xml -C $SHA | tee codecov.log
                if test $? == 0; then
                    echo "PASS $CODECOV_NAME" >> codecov.result
                    break
                elif test $i -ge 2; then
                    if test `grep successfully codecov.log | wc -l` -gt 0; then
                        echo "PASS $CODECOV_NAME (implied)" >> codecov.result
                    else
                        # Do not fail the build (yet) just because the
                        # codecov upload fails
                        echo "FAIL $CODECOV_NAME" >> codecov.result
                        break
                    fi
                fi
                DELAY=$(( RANDOM % 30 + 30))
                echo "Pausing $DELAY seconds before re-attempting upload"
                sleep $DELAY
            done
        }
        for ARTIFACT in artifacts/*_*${{matrix.TARGET}}_*; do
            NAME=`echo $ARTIFACT | cut -d/ -f2`
            cp -v $ARTIFACT/.coverage .coverage-$NAME
        done
        upload ${{matrix.TARGET}} .coverage-*_${{matrix.TARGET}}-*
        if compgen -G ".coverage-*" > /dev/null; then
            upload ${{matrix.TARGET}}/other .coverage-*
        fi
        # Legacy builds that don't support coverage 5.x
        if compgen -G ".coverage-*" > /dev/null; then
            echo ""
            echo "Installing coverage 4.x for legacy builds"
            pip install 'coverage<5'
            upload ${{matrix.TARGET}}/legacy .coverage-*
        fi

    - name: Check codecov upload success
      run: |
        FAIL=`grep FAIL codecov.result | wc -l`
        ALL=`cat codecov.result | wc -l`
        echo "$FAIL of $ALL codecov uploads failed"
        if test $FAIL -gt 0; then
            grep FAIL codecov.result | sed 's/^/    /'
            if test $FAIL -gt 1; then
                echo "More than 1 codecov upload failed."
                exit 1
            fi
        fi<|MERGE_RESOLUTION|>--- conflicted
+++ resolved
@@ -96,17 +96,11 @@
           PACKAGES: cython
 
         - os: ubuntu-18.04
-<<<<<<< HEAD
-          python: pypy3
-          TARGET: linux
-          PYENV: pip
-=======
           python: 3.7
           other: /pyutilib
           TARGET: linux
           PYENV: pip
           PACKAGES: pyutilib
->>>>>>> d9ab31ad
 
     steps:
     - name: Checkout Pyomo source
